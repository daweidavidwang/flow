import unittest
import csv
import os
import json
import collections

<<<<<<< HEAD
from flow.core.params import Vehicles
from flow.core.params import TrafficLights
=======
from flow.core.vehicles import Vehicles
from flow.core.params import TrafficLightParams
>>>>>>> abf7907d
from flow.controllers import IDMController, ContinuousRouter, RLController
from flow.core.params import SumoParams, EnvParams, NetParams, InitialConfig, \
    InFlows, SumoCarFollowingParams
from flow.core.util import emission_to_csv
from flow.utils.flow_warnings import deprecation_warning
from flow.utils.registry import make_create_env
from flow.utils.rllib import FlowParamsEncoder, get_flow_params

os.environ["TEST_FLAG"] = "True"


class TestEmissionToCSV(unittest.TestCase):
    """Tests the emission_to_csv function on a small file.

    Ensures that the headers are correct, the length is correct, and some of
    the components are correct.
    """

    def test_emission_to_csv(self):
        # current path
        current_path = os.path.realpath(__file__).rsplit("/", 1)[0]

        # run the emission_to_csv function on a small emission file
        emission_to_csv(current_path + "/test_files/test-emission.xml")

        # import the generated csv file and its headers
        dict1 = []
        filename = current_path + "/test_files/test-emission.csv"
        with open(filename, "r") as infile:
            reader = csv.reader(infile)
            headers = next(reader)
            for row in reader:
                dict1.append(dict())
                for i, key in enumerate(headers):
                    dict1[-1][key] = row[i]

        # check the names of the headers
        expected_headers = \
            ['time', 'CO', 'y', 'CO2', 'electricity', 'type', 'id', 'eclass',
             'waiting', 'NOx', 'fuel', 'HC', 'x', 'route', 'relative_position',
             'noise', 'angle', 'PMx', 'speed', 'edge_id', 'lane_number']

        self.assertCountEqual(headers, expected_headers)

        # check the number of rows of the generated csv file
        # Note that, rl vehicles are missing their final (reset) values, which
        # I don't think is a problem
        self.assertEqual(len(dict1), 104)


class TestWarnings(unittest.TestCase):
    """Tests warning functions located in flow.utils.warnings"""

    def test_deprecation_warning(self):
        # dummy class
        class Foo(object):
            pass

        # dummy attribute name
        dep_from = "bar_deprecated"
        dep_to = "bar_new"

        # check the deprecation warning is printing what is expected
        self.assertWarnsRegex(
            UserWarning, "The attribute bar_deprecated in Foo is deprecated, "
            "use bar_new instead.", deprecation_warning, Foo(), dep_from,
            dep_to)


class TestRegistry(unittest.TestCase):
    """Tests the methods located in flow/utils/registry.py"""

    def test_make_create_env(self):
        """Tests that the make_create_env methods generates an environment with
        the expected flow parameters."""
        # use a flow_params dict derived from flow/benchmarks/figureeight0.py
        vehicles = Vehicles()
        vehicles.add(
            veh_id="human",
            acceleration_controller=(IDMController, {
                "noise": 0.2
            }),
            routing_controller=(ContinuousRouter, {}),
            sumo_car_following_params=SumoCarFollowingParams(
                speed_mode="no_collide",
            ),
            num_vehicles=13)
        vehicles.add(
            veh_id="rl",
            acceleration_controller=(RLController, {}),
            routing_controller=(ContinuousRouter, {}),
            sumo_car_following_params=SumoCarFollowingParams(
                speed_mode="no_collide",
            ),
            num_vehicles=1)

        flow_params = dict(
            exp_tag="figure_eight_0",
            env_name="AccelEnv",
            scenario="Figure8Scenario",
            sumo=SumoParams(
                sim_step=0.1,
                render=False,
            ),
            env=EnvParams(
                horizon=1500,
                additional_params={
                    "target_velocity": 20,
                    "max_accel": 3,
                    "max_decel": 3,
                },
            ),
            net=NetParams(
                no_internal_links=False,
                additional_params={
                    "radius_ring": 30,
                    "lanes": 1,
                    "speed_limit": 30,
                    "resolution": 40,
                },
            ),
            veh=vehicles,
            initial=InitialConfig(),
            tls=TrafficLightParams(),
        )

        # some random version number for testing
        v = 23434

        # call make_create_env
        create_env, env_name = make_create_env(params=flow_params, version=v)

        # check that the name is correct
        self.assertEqual(env_name, '{}-v{}'.format(flow_params["env_name"], v))

        # create the gym environment
        env = create_env()

        # Note that we expect the port number in sumo_params to change, and
        # that this feature is in fact needed to avoid race conditions
        flow_params["sumo"].port = env.sumo_params.port

        # check that each of the parameter match
        self.assertEqual(env.env_params.__dict__,
                         flow_params["env"].__dict__)
        self.assertEqual(env.sumo_params.__dict__,
                         flow_params["sumo"].__dict__)
        self.assertEqual(env.traffic_lights.__dict__,
                         flow_params["tls"].__dict__)
        self.assertEqual(env.net_params.__dict__,
                         flow_params["net"].__dict__)
        self.assertEqual(env.initial_config.__dict__,
                         flow_params["initial"].__dict__)
        self.assertEqual(env.__class__.__name__, flow_params["env_name"])
        self.assertEqual(env.scenario.__class__.__name__,
                         flow_params["scenario"])


class TestRllib(unittest.TestCase):
    """Tests the methods located in flow/utils/rllib.py"""

    def test_encoder_and_get_flow_params(self):
        """Tests both FlowParamsEncoder and get_flow_params.

        FlowParamsEncoder is used to serialize the data from a flow_params dict
        for replay by the visualizer later. Then, the get_flow_params method is
        used to try and read the parameters from the config file, and is
        checked to match expected results.
        """
        # use a flow_params dict derived from flow/benchmarks/merge0.py
        vehicles = Vehicles()
        vehicles.add(
            veh_id="human",
            acceleration_controller=(IDMController, {}),
            sumo_car_following_params=SumoCarFollowingParams(
                speed_mode="no_collide",
            ),
            # for testing coverage purposes, we add a routing controller
            routing_controller=(ContinuousRouter, {}),
            num_vehicles=5)
        vehicles.add(
            veh_id="rl",
            acceleration_controller=(RLController, {}),
            sumo_car_following_params=SumoCarFollowingParams(
                speed_mode="no_collide",
            ),
            num_vehicles=0)

        inflow = InFlows()
        inflow.add(
            veh_type="human",
            edge="inflow_highway",
            vehs_per_hour=1800,
            departLane="free",
            departSpeed=10)
        inflow.add(
            veh_type="rl",
            edge="inflow_highway",
            vehs_per_hour=200,
            departLane="free",
            departSpeed=10)
        inflow.add(
            veh_type="human",
            edge="inflow_merge",
            vehs_per_hour=100,
            departLane="free",
            departSpeed=7.5)

        flow_params = dict(
            exp_tag="merge_0",
            env_name="WaveAttenuationMergePOEnv",
            scenario="MergeScenario",
            sumo=SumoParams(
                restart_instance=True,
                sim_step=0.5,
                render=False,
            ),
            env=EnvParams(
                horizon=750,
                sims_per_step=2,
                warmup_steps=0,
                additional_params={
                    "max_accel": 1.5,
                    "max_decel": 1.5,
                    "target_velocity": 20,
                    "num_rl": 5,
                },
            ),
            net=NetParams(
                inflows=inflow,
                no_internal_links=False,
                additional_params={
                    "merge_length": 100,
                    "pre_merge_length": 500,
                    "post_merge_length": 100,
                    "merge_lanes": 1,
                    "highway_lanes": 1,
                    "speed_limit": 30,
                },
            ),
            veh=vehicles,
            initial=InitialConfig(),
            tls=TrafficLightParams(),
        )

        # create an config dict with space for the flow_params dict
        config = {"env_config": {}}

        # save the flow params for replay
        flow_json = json.dumps(
            flow_params, cls=FlowParamsEncoder, sort_keys=True, indent=4)
        config['env_config']['flow_params'] = flow_json

        # dump the config so we can fetch it
        json_out_file = 'params.json'
        with open(os.path.expanduser(json_out_file), 'w+') as outfile:
            json.dump(
                config,
                outfile,
                cls=FlowParamsEncoder,
                sort_keys=True,
                indent=4)

        # fetch values using utility function `get_flow_params`
        imported_flow_params = get_flow_params(config)

        # delete the created file
        os.remove(os.path.expanduser('params.json'))

        # test that this inflows are correct
        self.assertTrue(imported_flow_params["net"].inflows.__dict__ ==
                        flow_params["net"].inflows.__dict__)

        imported_flow_params["net"].inflows = None
        flow_params["net"].inflows = None

        # make sure the rest of the imported flow_params match the originals
        self.assertTrue(imported_flow_params["env"].__dict__ == flow_params[
            "env"].__dict__)
        self.assertTrue(imported_flow_params["initial"].__dict__ ==
                        flow_params["initial"].__dict__)
        self.assertTrue(imported_flow_params["tls"].__dict__ == flow_params[
            "tls"].__dict__)
        self.assertTrue(imported_flow_params["sumo"].__dict__ == flow_params[
            "sumo"].__dict__)
        self.assertTrue(imported_flow_params["net"].__dict__ == flow_params[
            "net"].__dict__)

        self.assertTrue(
            imported_flow_params["exp_tag"] == flow_params["exp_tag"])
        self.assertTrue(
            imported_flow_params["env_name"] == flow_params["env_name"])
        self.assertTrue(
            imported_flow_params["scenario"] == flow_params["scenario"])

        def search_dicts(obj1, obj2):
            """Searches through dictionaries as well as lists of dictionaries
            recursively to determine if any two components are mismatched."""
            for key in obj1.keys():
                # if an next element is a list, either compare the two lists,
                # or if the lists contain dictionaries themselves, look at each
                # dictionary component recursively to check for mismatches
                if isinstance(obj1[key], list):
                    if len(obj1[key]) > 0:
                        if isinstance(obj1[key][0], dict):
                            for i in range(len(obj1[key])):
                                if not search_dicts(obj1[key][i],
                                                    obj2[key][i]):
                                    return False
                        elif obj1[key] != obj2[key]:
                            return False
                # if the next element is a dict, run through it recursively to
                # determine if the separate elements of the dict match
                if isinstance(obj1[key], (dict, collections.OrderedDict)):
                    if not search_dicts(obj1[key], obj2[key]):
                        return False
                # if it is neither a list or a dictionary, compare to determine
                # if the two elements match
                elif obj1[key] != obj2[key]:
                    # if the two elements that are being compared are objects,
                    # make sure that they are the same type
                    if not isinstance(obj1[key], type(obj2[key])):
                        return False
            return True

        # make sure that the Vehicles class that was imported matches the
        # original one
        self.assertTrue(search_dicts(imported_flow_params["veh"].__dict__,
                                     flow_params["veh"].__dict__))


if __name__ == '__main__':
    unittest.main()<|MERGE_RESOLUTION|>--- conflicted
+++ resolved
@@ -4,13 +4,8 @@
 import json
 import collections
 
-<<<<<<< HEAD
 from flow.core.params import Vehicles
-from flow.core.params import TrafficLights
-=======
-from flow.core.vehicles import Vehicles
 from flow.core.params import TrafficLightParams
->>>>>>> abf7907d
 from flow.controllers import IDMController, ContinuousRouter, RLController
 from flow.core.params import SumoParams, EnvParams, NetParams, InitialConfig, \
     InFlows, SumoCarFollowingParams
