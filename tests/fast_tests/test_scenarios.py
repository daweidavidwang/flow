--- conflicted
+++ resolved
@@ -97,12 +97,8 @@
                     "speed_limit": 30,
                     "num_edges": 1,
                     "use_ghost_edge": False,
-<<<<<<< HEAD
-                    "ghost_speed_limit": 25
-=======
                     "ghost_speed_limit": 25,
                     "boundary_cell_length": 300,
->>>>>>> 3d16a5ad
                 }
             )
         )
@@ -121,12 +117,8 @@
                 "speed_limit": 30,
                 "num_edges": 1,
                 "use_ghost_edge": False,
-<<<<<<< HEAD
-                "ghost_speed_limit": 25
-=======
                 "ghost_speed_limit": 25,
                 "boundary_cell_length": 300,
->>>>>>> 3d16a5ad
             })
         )
         env.reset()
