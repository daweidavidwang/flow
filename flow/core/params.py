"""Objects that define the various meta-parameters of an experiment."""

import logging
import warnings
import collections

from flow.utils.flow_warnings import deprecation_warning
from flow.controllers.car_following_models import SimCarFollowingController
from flow.controllers.rlcontroller import RLController
from flow.controllers.lane_change_controllers import SimLaneChangeController


SPEED_MODES = {
    "aggressive": 0,
    "no_collide": 1,
    "right_of_way": 25,
    "all_checks": 31
}

LC_MODES = {"aggressive": 0, "no_lat_collide": 512, "strategic": 1621}

# Traffic light defaults
PROGRAM_ID = 1
MAX_GAP = 3.0
DETECTOR_GAP = 0.6
SHOW_DETECTORS = True


class TrafficLightParams:
    """Base traffic light.

    This class is used to place traffic lights in the network and describe
    the state of these traffic lights. In addition, this class supports
    modifying the states of certain lights via TraCI.
    """

    def __init__(self, baseline=False):
        """Instantiate base traffic light.

        Parameters
        ----------
        baseline: bool
        """
        # traffic light xml properties
        self.__tls_properties = dict()

        # all traffic light parameters are set to default baseline values
        self.baseline = baseline

    def add(self,
            node_id,
            tls_type="static",
            programID=10,
            offset=None,
            phases=None,
            maxGap=None,
            detectorGap=None,
            showDetectors=None,
            file=None,
            freq=None):
        """Add a traffic light component to the network.

        When generating networks using xml files, using this method to add a
        traffic light will explicitly place the traffic light in the requested
        node of the generated network.

        If traffic lights are not added here but are already present in the
        network (e.g. through a prebuilt net.xml file), then the traffic light
        class will identify and add them separately.

        Parameters
        ----------
        node_id : str
            name of the node with traffic lights
        tls_type : str, optional
            type of the traffic light (see Note)
        programID : str, optional
            id of the traffic light program (see Note)
        offset : int, optional
            initial time offset of the program
        phases : list <dict>, optional
            list of phases to be followed by the traffic light, defaults
            to default sumo traffic light behavior. Each element in the list
            must consist of a dict with two keys:

            * "duration": length of the current phase cycle (in sec)
            * "state": string consist the sequence of states in the phase
            * "minDur": optional
                The minimum duration of the phase when using type actuated
            * "maxDur": optional
                The maximum duration of the phase when using type actuated

        maxGap : int, used for actuated traffic lights
            describes the maximum time gap between successive vehicle that
            will cause the current phase to be prolonged
        detectorGap : int, used for actuated traffic lights
            determines the time distance between the (automatically generated)
            detector and the stop line in seconds (at each lanes maximum speed)
        showDetectors : bool, used for actuated traffic lights
            toggles whether or not detectors are shown in sumo-gui
        file : str, optional
            which file the detector shall write results into
        freq : int, optional
            the period over which collected values shall be aggregated

        Note
        ----
        For information on defining traffic light properties, see:
        http://sumo.dlr.de/wiki/Simulation/Traffic_Lights#Defining_New_TLS-Programs
        """
        # prepare the data needed to generate xml files
        self.__tls_properties[node_id] = {"id": node_id, "type": tls_type}

        if programID:
            self.__tls_properties[node_id]["programID"] = programID

        if offset:
            self.__tls_properties[node_id]["offset"] = offset

        if phases:
            self.__tls_properties[node_id]["phases"] = phases

        if tls_type == "actuated":
            # Required parameters
            self.__tls_properties[node_id]["max-gap"] = \
                maxGap if maxGap else MAX_GAP
            self.__tls_properties[node_id]["detector-gap"] = \
                detectorGap if detectorGap else DETECTOR_GAP
            self.__tls_properties[node_id]["show-detectors"] = \
                showDetectors if showDetectors else SHOW_DETECTORS

            # Optional parameters
            if file:
                self.__tls_properties[node_id]["file"] = file

            if freq:
                self.__tls_properties[node_id]["freq"] = freq

    def get_properties(self):
        """Return traffic light properties.

        This is meant to be used by the generator to import traffic light data
        to the .net.xml file
        """
        return self.__tls_properties

    def actuated_default(self):
        """
        Return the default values to be used for the scenario
        for a system where all junctions are actuated traffic lights.

        Returns
        -------
        tl_logic: dict
        """
        tl_type = "actuated"
        program_id = 1
        max_gap = 3.0
        detector_gap = 0.8
        show_detectors = True
        phases = [{
            "duration": "31",
            "minDur": "8",
            "maxDur": "45",
            "state": "GGGrrrGGGrrr"
        }, {
            "duration": "6",
            "minDur": "3",
            "maxDur": "6",
            "state": "yyyrrryyyrrr"
        }, {
            "duration": "31",
            "minDur": "8",
            "maxDur": "45",
            "state": "rrrGGGrrrGGG"
        }, {
            "duration": "6",
            "minDur": "3",
            "maxDur": "6",
            "state": "rrryyyrrryyy"
        }]

        return {
            "tl_type": str(tl_type),
            "program_id": str(program_id),
            "max_gap": str(max_gap),
            "detector_gap": str(detector_gap),
            "show_detectors": show_detectors,
            "phases": phases
        }


class VehicleParams:
    """Base vehicle class.

    This is used to describe the state of all vehicles in the network.
    State information on the vehicles for a given time step can be set or
    retrieved from this class.
    """

    def __init__(self):
        """Instantiate the base vehicle class."""
        self.ids = []  # ids of all vehicles

        # vehicles: Key = Vehicle ID, Value = Dictionary describing the vehicle
        # Ordered dictionary used to keep neural net inputs in order
        self.__vehicles = collections.OrderedDict()

        self.num_vehicles = 0  # total number of vehicles in the network
        self.num_types = 0  # number of unique types of vehicles in the network
        self.types = []  # types of vehicles in the network

        # contains the parameters associated with each type of vehicle
        self.type_parameters = dict()

        # contain the minGap attribute of each type of vehicle
        self.minGap = dict()

        # initial state of the vehicles class, used for serialization purposes
        self.initial = []

    def add(self,
            veh_id,
            acceleration_controller=(SimCarFollowingController, {}),
            lane_change_controller=(SimLaneChangeController, {}),
            routing_controller=None,
            initial_speed=0,
            num_vehicles=1,
            car_following_params=None,
            lane_change_params=None):
        """Add a sequence of vehicles to the list of vehicles in the network.

        Parameters
        ----------
        veh_id : str
            base vehicle ID for the vehicles (will be appended by a number)
        acceleration_controller : tup, optional
            1st element: flow-specified acceleration controller
            2nd element: controller parameters (may be set to None to maintain
            default parameters)
        lane_change_controller : tup, optional
            1st element: flow-specified lane-changer controller
            2nd element: controller parameters (may be set to None to maintain
            default parameters)
        routing_controller : tup, optional
            1st element: flow-specified routing controller
            2nd element: controller parameters (may be set to None to maintain
            default parameters)
        initial_speed : float, optional
            initial speed of the vehicles being added (in m/s)
        num_vehicles : int, optional
            number of vehicles of this type to be added to the network
        car_following_params : flow.core.params.SumoCarFollowingParams
            Params object specifying attributes for Sumo car following model.
        lane_change_params : flow.core.params.SumoLaneChangeParams
            Params object specifying attributes for Sumo lane changing model.
        """
        if car_following_params is None:
            # FIXME: depends on simulator
            car_following_params = SumoCarFollowingParams()

        if lane_change_params is None:
            # FIXME: depends on simulator
            lane_change_params = SumoLaneChangeParams()

        type_params = {}
        type_params.update(car_following_params.controller_params)
        type_params.update(lane_change_params.controller_params)

        # If a vehicle is not sumo or RL, let the minGap be zero so that it
        # does not tamper with the dynamics of the controller
        if acceleration_controller[0] != SimCarFollowingController \
                and acceleration_controller[0] != RLController:
            type_params["minGap"] = 0.0

        # This dict will be used when trying to introduce new vehicles into
        # the network via a Flow. It is passed to the vehicle kernel object
        # during environment instantiation.
        self.type_parameters[veh_id] = \
            {"acceleration_controller": acceleration_controller,
             "lane_change_controller": lane_change_controller,
             "routing_controller": routing_controller,
             "initial_speed": initial_speed,
             "car_following_params": car_following_params,
             "lane_change_params": lane_change_params}

        self.initial.append({
            "veh_id":
                veh_id,
            "acceleration_controller":
                acceleration_controller,
            "lane_change_controller":
                lane_change_controller,
            "routing_controller":
                routing_controller,
            "initial_speed":
                initial_speed,
            "num_vehicles":
                num_vehicles,
            "car_following_params":
                car_following_params,
            "lane_change_params":
                lane_change_params
        })

        # This is used to return the actual headways from the vehicles class.
        # It is passed to the vehicle kernel class during environment
        # instantiation.
        self.minGap[veh_id] = type_params["minGap"]

        for i in range(num_vehicles):
            v_id = veh_id + '_%d' % i

            # add the vehicle to the list of vehicle ids
            self.ids.append(v_id)

            self.__vehicles[v_id] = dict()

            # specify the type
            self.__vehicles[v_id]["type"] = veh_id

            # specify the speed of vehicles at the start of a rollout
            self.__vehicles[v_id]["initial_speed"] = initial_speed
            self.num_vehicles = len(self.ids)

        # increase the number of unique types of vehicles in the network, and
        # add the type to the list of types
        self.num_types += 1
        self.types.append({"veh_id": veh_id, "type_params": type_params})

<<<<<<< HEAD
=======
    def update(self, vehicle_obs, sim_obs, env):
        """Update the vehicle class with data from the current time step.

        The following actions are performed:
        * The state of all vehicles is modified to match their state at the
          current time step. This includes states specified by sumo, and states
          explicitly defined by flow, e.g. "num_arrived".
        * If vehicles exit the network, they are removed from the vehicles
          class, and newly departed vehicles are introduced to the class.

        Parameters
        ----------
        vehicle_obs : dict
            vehicle observations provided from sumo via subscriptions
        sim_obs : dict
            simulation observations provided from sumo via subscriptions
        env : Environment type
            state of the environment at the current time step
        """
        # remove exiting vehicles from the vehicles class
        for veh_id in sim_obs[tc.VAR_ARRIVED_VEHICLES_IDS]:
            if veh_id not in sim_obs[tc.VAR_TELEPORT_STARTING_VEHICLES_IDS]:
                self.remove(veh_id)
            else:
                # this is meant to resolve the KeyError bug when there are
                # collisions
                vehicle_obs[veh_id] = self.__sumo_obs[veh_id]

        # add entering vehicles into the vehicles class
        for veh_id in sim_obs[tc.VAR_DEPARTED_VEHICLES_IDS]:
            veh_type = env.traci_connection.vehicle.getTypeID(veh_id)
            if veh_id in self.get_ids():
                # this occurs when a vehicle is actively being removed and
                # placed again in the network to ensure a constant number of
                # total vehicles (e.g. GreenWaveEnv). In this case, the vehicle
                # is already in the class; its state data just needs to be
                # updated
                pass
            else:
                self._add_departed(veh_id, veh_type, env)

        if env.time_counter == 0:
            # reset all necessary values
            for veh_id in self.__rl_ids:
                self.set_state(veh_id, "last_lc", -float("inf"))
            self._num_departed.clear()
            self._num_arrived.clear()
            self._departed_ids.clear()
            self._arrived_ids.clear()
            self.sim_step = env.sim_step
        else:
            # update the "last_lc" variable
            for veh_id in self.__rl_ids:
                prev_lane = self.get_lane(veh_id)
                if vehicle_obs[veh_id][tc.VAR_LANE_INDEX] != \
                        prev_lane and veh_id in self.__rl_ids:
                    self.set_state(veh_id, "last_lc", env.time_counter)

            # updated the list of departed and arrived vehicles
            self._num_departed.append(
                len(sim_obs[tc.VAR_DEPARTED_VEHICLES_IDS]))
            self._num_arrived.append(len(sim_obs[tc.VAR_ARRIVED_VEHICLES_IDS]))
            self._departed_ids.append(sim_obs[tc.VAR_ARRIVED_VEHICLES_IDS])
            self._arrived_ids.append(sim_obs[tc.VAR_ARRIVED_VEHICLES_IDS])

        # update the "headway", "leader", and "follower" variables
        for veh_id in self.__ids:
            _position = vehicle_obs[veh_id][tc.VAR_POSITION]
            _angle = vehicle_obs[veh_id][tc.VAR_ANGLE]
            _time_step = sim_obs[tc.VAR_TIME_STEP]
            _time_delta = sim_obs[tc.VAR_DELTA_T]
            self.__vehicles[veh_id]["orientation"] = list(_position) + [_angle]
            self.__vehicles[veh_id]["timestep"] = _time_step
            self.__vehicles[veh_id]["timedelta"] = _time_delta
            headway = vehicle_obs.get(veh_id, {}).get(tc.VAR_LEADER, None)
            # check for a collided vehicle or a vehicle with no leader
            if headway is None:
                self.__vehicles[veh_id]["leader"] = None
                self.__vehicles[veh_id]["follower"] = None
                self.__vehicles[veh_id]["headway"] = 1e+3
            else:
                vtype = self.get_type(veh_id)
                min_gap = self.minGap[vtype]
                self.__vehicles[veh_id]["headway"] = headway[1] + min_gap
                self.__vehicles[veh_id]["leader"] = headway[0]
                try:
                    self.__vehicles[headway[0]]["follower"] = veh_id
                except KeyError:
                    pass

        # update the sumo observations variable
        self.__sumo_obs = vehicle_obs.copy()

        # update the lane leaders data for each vehicle
        self._multi_lane_headways(env)

        # make sure the rl vehicle list is still sorted
        self.__rl_ids.sort()

    def _add_departed(self, veh_id, veh_type, env):
        """Add a vehicle that entered the network from an inflow or reset.

        Parameters
        ----------
        veh_id: str
            name of the vehicle
        veh_type: str
            type of vehicle, as specified to sumo
        env: Env type
            state of the environment at the current time step
        """
        if veh_type not in self.type_parameters:
            raise KeyError("Entering vehicle is not a valid type.")

        self.num_vehicles += 1
        self.__ids.append(veh_id)
        self.__vehicles[veh_id] = dict()

        # specify the type
        self.__vehicles[veh_id]["type"] = veh_type

        car_following_params = \
            self.type_parameters[veh_type]["car_following_params"]

        # specify the acceleration controller class
        accel_controller = \
            self.type_parameters[veh_type]["acceleration_controller"]
        self.__vehicles[veh_id]["acc_controller"] = \
            accel_controller[0](veh_id,
                                car_following_params=car_following_params,
                                **accel_controller[1])

        # specify the lane-changing controller class
        lc_controller = \
            self.type_parameters[veh_type]["lane_change_controller"]
        self.__vehicles[veh_id]["lane_changer"] = \
            lc_controller[0](veh_id=veh_id, **lc_controller[1])

        # specify the routing controller class
        rt_controller = self.type_parameters[veh_type]["routing_controller"]
        if rt_controller is not None:
            self.__vehicles[veh_id]["router"] = \
                rt_controller[0](veh_id=veh_id, router_params=rt_controller[1])
        else:
            self.__vehicles[veh_id]["router"] = None

        # add the vehicle's id to the list of vehicle ids
        if accel_controller[0] == RLController:
            self.__rl_ids.append(veh_id)
            self.num_rl_vehicles += 1
        else:
            self.__human_ids.append(veh_id)
            if accel_controller[0] != SimCarFollowingController:
                self.__controlled_ids.append(veh_id)
            if lc_controller[0] != SimLaneChangeController:
                self.__controlled_lc_ids.append(veh_id)

        # subscribe the new vehicle
        env.traci_connection.vehicle.subscribe(veh_id, [
            tc.VAR_LANE_INDEX, tc.VAR_LANEPOSITION, tc.VAR_ROAD_ID,
            tc.VAR_SPEED, tc.VAR_EDGES, tc.VAR_POSITION, tc.VAR_ANGLE,
            tc.VAR_SPEED_WITHOUT_TRACI
        ])
        env.traci_connection.vehicle.subscribeLeader(veh_id, 2000)

        # some constant vehicle parameters to the vehicles class
        self.set_length(veh_id, env.traci_connection.vehicle.getLength(veh_id))

        # set the "last_lc" parameter of the vehicle
        self.set_state(veh_id, "last_lc", env.time_counter)

        # specify the initial speed
        self.__vehicles[veh_id]["initial_speed"] = \
            self.type_parameters[veh_type]["initial_speed"]

        # set the speed mode for the vehicle
        speed_mode = self.type_parameters[veh_type][
            "car_following_params"].speed_mode
        env.traci_connection.vehicle.setSpeedMode(veh_id, speed_mode)

        # set the lane changing mode for the vehicle
        lc_mode = self.type_parameters[veh_type][
            "lane_change_params"].lane_change_mode
        env.traci_connection.vehicle.setLaneChangeMode(veh_id, lc_mode)

        # make sure that the order of rl_ids is kept sorted
        self.__rl_ids.sort()

    def remove(self, veh_id):
        """Remove a vehicle.

        Removes all traces of the vehicle from the vehicles class and all valid
        ID lists, and decrements the total number of vehicles in this class.

        Parameters
        ----------
        veh_id: str
            unique identifier of th vehicle to be removed
        """
        del self.__vehicles[veh_id]
        self.__ids.remove(veh_id)
        self.num_vehicles -= 1

        # remove it from all other ids (if it is there)
        if veh_id in self.__human_ids:
            self.__human_ids.remove(veh_id)
            if veh_id in self.__controlled_ids:
                self.__controlled_ids.remove(veh_id)
            if veh_id in self.__controlled_lc_ids:
                self.__controlled_lc_ids.remove(veh_id)
        else:
            self.__rl_ids.remove(veh_id)
            self.num_rl_vehicles -= 1

        # make sure that the rl ids remain sorted
        self.__rl_ids.sort()

    def test_set_speed(self, veh_id, speed):
        """Set the speed of the specified vehicle."""
        self.__sumo_obs[veh_id][tc.VAR_SPEED] = speed

    def test_set_position(self, veh_id, position):
        """Set the relative position of the specified vehicle."""
        self.__sumo_obs[veh_id][tc.VAR_LANEPOSITION] = position

    def test_set_edge(self, veh_id, edge):
        """Set the edge of the specified vehicle."""
        self.__sumo_obs[veh_id][tc.VAR_ROAD_ID] = edge

    def test_set_lane(self, veh_id, lane):
        """Set the lane index of the specified vehicle."""
        self.__sumo_obs[veh_id][tc.VAR_LANE_INDEX] = lane

    def set_leader(self, veh_id, leader):
        """Set the leader of the specified vehicle."""
        self.__vehicles[veh_id]["leader"] = leader

    def set_follower(self, veh_id, follower):
        """Set the follower of the specified vehicle."""
        self.__vehicles[veh_id]["follower"] = follower

    def set_headway(self, veh_id, headway):
        """Set the headway of the specified vehicle."""
        self.__vehicles[veh_id]["headway"] = headway

    def get_orientation(self, veh_id):
        """Return the orientation of the vehicle of veh_id."""
        return self.__vehicles[veh_id]["orientation"]

    def get_timestep(self, veh_id):
        """Return the time step of the vehicle of veh_id."""
        return self.__vehicles[veh_id]["timestep"]

    def get_timedelta(self, veh_id):
        """Return the simulation time delta of the vehicle of veh_id."""
        return self.__vehicles[veh_id]["timedelta"]

>>>>>>> 982184d5
    def get_type(self, veh_id):
        return self.__vehicles[veh_id]["type"]

<<<<<<< HEAD
    def get_initial_speed(self, veh_id):
        return self.__vehicles[veh_id]["initial_speed"]
=======
    def get_ids(self):
        """Return the names of all vehicles currently in the network."""
        return self.__ids

    def get_human_ids(self):
        """Return the names of all non-rl vehicles currently in the network."""
        return self.__human_ids

    def get_controlled_ids(self):
        """Return the names of all flow acceleration-controlled vehicles.

        This only include vehicles that are currently in the network.
        """
        return self.__controlled_ids

    def get_controlled_lc_ids(self):
        """Return the names of all flow lane change-controlled vehicles.

        This only include vehicles that are currently in the network.
        """
        return self.__controlled_lc_ids

    def get_rl_ids(self):
        """Return the names of all rl-controlled vehicles in the network."""
        return self.__rl_ids

    def set_observed(self, veh_id):
        """Add a vehicle to the list of observed vehicles."""
        if veh_id not in self.__observed_ids:
            self.__observed_ids.append(veh_id)

    def remove_observed(self, veh_id):
        """Remove a vehicle from the list of observed vehicles."""
        if veh_id in self.__observed_ids:
            self.__observed_ids.remove(veh_id)

    def get_observed_ids(self):
        """Return the list of observed vehicles."""
        return self.__observed_ids

    def get_ids_by_edge(self, edges):
        """Return the names of all vehicles in the specified edge.

        If no vehicles are currently in the edge, then returns an empty list.
        """
        if isinstance(edges, (list, np.ndarray)):
            return sum([self.get_ids_by_edge(edge) for edge in edges], [])
        return self._ids_by_edge.get(edges, []) or []

    def get_inflow_rate(self, time_span):
        """Return the inflow rate (in veh/hr) of vehicles from the network.

        This value is computed over the specified **time_span** seconds.
        """
        if len(self._num_departed) == 0:
            return 0
        num_inflow = self._num_departed[-int(time_span / self.sim_step):]
        return 3600 * sum(num_inflow) / (len(num_inflow) * self.sim_step)

    def get_outflow_rate(self, time_span):
        """Return the outflow rate (in veh/hr) of vehicles from the network.

        This value is computed over the specified **time_span** seconds.
        """
        if len(self._num_arrived) == 0:
            return 0
        num_outflow = self._num_arrived[-int(time_span / self.sim_step):]
        return 3600 * sum(num_outflow) / (len(num_outflow) * self.sim_step)

    def get_num_arrived(self):
        """Return the number of vehicles that arrived in the last time step."""
        if len(self._num_arrived) > 0:
            return self._num_arrived[-1]
        else:
            return 0

    def get_arrived_ids(self):
        """Return the ids of vehicles that arrived in the last time step"""
        if len(self._arrived_ids) > 0:
            return self._arrived_ids[-1]
        else:
            return 0

    def get_departed_ids(self):
        """Return the ids of vehicles that departed in the last time step"""
        if len(self._departed_ids) > 0:
            return self._departed_ids[-1]
        else:
            return 0

    def get_initial_speed(self, veh_id, error=-1001):
        """Return the initial speed upon reset of the specified vehicle.

        Parameters
        ----------
        veh_id : str or list<str>
            vehicle id, or list of vehicle ids
        error : any, optional
            value that is returned if the vehicle is not found
        Returns
        -------
        float
        """
        if isinstance(veh_id, (list, np.ndarray)):
            return [self.get_initial_speed(vehID, error) for vehID in veh_id]
        return self.__vehicles.get(veh_id, {}).get("initial_speed", error)

    def get_speed(self, veh_id, error=-1001):
        """Return the speed of the specified vehicle.

        Parameters
        ----------
        veh_id : str or list<str>
            vehicle id, or list of vehicle ids
        error : any, optional
            value that is returned if the vehicle is not found
        Returns
        -------
        float
        """
        if isinstance(veh_id, (list, np.ndarray)):
            return [self.get_speed(vehID, error) for vehID in veh_id]
        return self.__sumo_obs.get(veh_id, {}).get(tc.VAR_SPEED, error)

    def get_default_speed(self, veh_id, error=-1001):
        """Return the expected speed if no control were applied

        Parameters
        ----------
        veh_id : str or list<str>
            vehicle id, or list of vehicle ids
        error : any, optional
            value that is returned if the vehicle is not found

        Returns
        -------
        float

        """
        if isinstance(veh_id, (list, np.ndarray)):
            return [self.get_default_speed(vehID, error) for vehID in veh_id]
        return self.__sumo_obs.get(veh_id, {}).get(tc.VAR_SPEED_WITHOUT_TRACI,
                                                   error)

    def get_position(self, veh_id, error=-1001):
        """Return the position of the vehicle relative to its current edge.

        Parameters
        ----------
        veh_id : str or list<str>
            vehicle id, or list of vehicle ids
        error : any, optional
            value that is returned if the vehicle is not found

        Returns
        -------
        float
        """
        if isinstance(veh_id, (list, np.ndarray)):
            return [self.get_position(vehID, error) for vehID in veh_id]
        return self.__sumo_obs.get(veh_id, {}).get(tc.VAR_LANEPOSITION, error)

    def get_edge(self, veh_id, error=""):
        """Return the edge the specified vehicle is currently on.

        Parameters
        ----------
        veh_id : str or list<str>
            vehicle id, or list of vehicle ids
        error : any, optional
            value that is returned if the vehicle is not found

        Returns
        -------
        str
        """
        if isinstance(veh_id, (list, np.ndarray)):
            return [self.get_edge(vehID, error) for vehID in veh_id]
        return self.__sumo_obs.get(veh_id, {}).get(tc.VAR_ROAD_ID, error)

    def get_lane(self, veh_id, error=-1001):
        """Return the lane index of the specified vehicle.

        Parameters
        ----------
        veh_id : str or list<str>
            vehicle id, or list of vehicle ids
        error : any, optional
            value that is returned if the vehicle is not found

        Returns
        -------
        int
        """
        if isinstance(veh_id, (list, np.ndarray)):
            return [self.get_lane(vehID, error) for vehID in veh_id]
        return self.__sumo_obs.get(veh_id, {}).get(tc.VAR_LANE_INDEX, error)

    def set_length(self, veh_id, length):
        """Set the length of the specified vehicle."""
        self.__vehicles[veh_id]["length"] = length

    def get_length(self, veh_id, error=-1001):
        """Return the length of the specified vehicle.

        Parameters
        ----------
        veh_id : str or list<str>
            vehicle id, or list of vehicle ids
        error : any, optional
            value that is returned if the vehicle is not found

        Returns
        -------
        float
        """
        if isinstance(veh_id, (list, np.ndarray)):
            return [self.get_length(vehID, error) for vehID in veh_id]
        return self.__vehicles.get(veh_id, {}).get("length", error)

    def get_acc_controller(self, veh_id, error=None):
        """Return the acceleration controller of the specified vehicle.

        Parameters
        ----------
        veh_id : str or list<str>
            vehicle id, or list of vehicle ids
        error : any, optional
            value that is returned if the vehicle is not found

        Returns
        -------
        flow.controller.BaseController
        """
        if isinstance(veh_id, (list, np.ndarray)):
            return [self.get_acc_controller(vehID, error) for vehID in veh_id]
        return self.__vehicles.get(veh_id, {}).get("acc_controller", error)

    def get_lane_changing_controller(self, veh_id, error=None):
        """Return the lane changing controller of the specified vehicle.

        Parameters
        ----------
        veh_id : str or list<str>
            vehicle id, or list of vehicle ids
        error : any, optional
            value that is returned if the vehicle is not found

        Returns
        -------
        flow.controllers.BaseLaneChangeController
        """
        if isinstance(veh_id, (list, np.ndarray)):
            return [
                self.get_lane_changing_controller(vehID, error)
                for vehID in veh_id
            ]
        return self.__vehicles.get(veh_id, {}).get("lane_changer", error)

    def get_routing_controller(self, veh_id, error=None):
        """Return the routing controller of the specified vehicle.

        Parameters
        ----------
        veh_id : str or list<str>
            vehicle id, or list of vehicle ids
        error : any, optional
            value that is returned if the vehicle is not found

        Returns
        -------
        object
        """
        if isinstance(veh_id, (list, np.ndarray)):
            return [
                self.get_routing_controller(vehID, error) for vehID in veh_id
            ]
        return self.__vehicles.get(veh_id, {}).get("router", error)

    def get_route(self, veh_id, error=list()):
        """Return the route of the specified vehicle.

        Parameters
        ----------
        veh_id : str or list<str>
            vehicle id, or list of vehicle ids
        error : any, optional
            value that is returned if the vehicle is not found

        Returns
        -------
        list<str>
        """
        if isinstance(veh_id, (list, np.ndarray)):
            return [self.get_route(vehID, error) for vehID in veh_id]
        return self.__sumo_obs.get(veh_id, {}).get(tc.VAR_EDGES, error)

    def get_leader(self, veh_id, error=""):
        """Return the leader of the specified vehicle.

        Parameters
        ----------
        veh_id : str or list<str>
            vehicle id, or list of vehicle ids
        error : any, optional
            value that is returned if the vehicle is not found

        Returns
        -------
        str
        """
        if isinstance(veh_id, (list, np.ndarray)):
            return [self.get_leader(vehID, error) for vehID in veh_id]
        return self.__vehicles.get(veh_id, {}).get("leader", error)

    def get_follower(self, veh_id, error=""):
        """Return the follower of the specified vehicle.

        Parameters
        ----------
        veh_id : str or list<str>
            vehicle id, or list of vehicle ids
        error : any, optional
            value that is returned if the vehicle is not found

        Returns
        -------
        str
        """
        if isinstance(veh_id, (list, np.ndarray)):
            return [self.get_follower(vehID, error) for vehID in veh_id]
        return self.__vehicles.get(veh_id, {}).get("follower", error)

    def get_headway(self, veh_id, error=-1001):
        """Return the headway of the specified vehicle(s).

        Parameters
        ----------
        veh_id : str or list<str>
            vehicle id, or list of vehicle ids
        error : any, optional
            value that is returned if the vehicle is not found

        Returns
        -------
        float
        """
        if isinstance(veh_id, (list, np.ndarray)):
            return [self.get_headway(vehID, error) for vehID in veh_id]
        return self.__vehicles.get(veh_id, {}).get("headway", error)

    def set_lane_headways(self, veh_id, lane_headways):
        """Set the lane headways of the specified vehicle."""
        self.__vehicles[veh_id]["lane_headways"] = lane_headways

    def get_lane_headways(self, veh_id, error=list()):
        """Return the lane headways of the specified vehicles.

        This includes the headways between the specified vehicle and the
        vehicle immediately ahead of it in all lanes.

        Parameters
        ----------
        veh_id : str or list<str>
            vehicle id, or list of vehicle ids
        error : any, optional
            value that is returned if the vehicle is not found

        Returns
        -------
        list<float>
        """
        if isinstance(veh_id, (list, np.ndarray)):
            return [self.get_lane_headways(vehID, error) for vehID in veh_id]
        return self.__vehicles.get(veh_id, {}).get("lane_headways", error)

    def get_lane_leaders_speed(self, veh_id, error=list()):
        """Return the speed of the leaders of the specified vehicles.

        This includes the speed between the specified vehicle and the
        vehicle immediately ahead of it in all lanes.

        Missing lead vehicles have a speed of zero.

        Parameters
        ----------
        veh_id : str or list<str>
            vehicle id, or list of vehicle ids
        error : any, optional
            value that is returned if the vehicle is not found
        Returns
        -------
        list<float>
        """

        lane_leaders = self.get_lane_leaders(veh_id)
        return [0 if lane_leader is '' else
                self.get_speed(lane_leader) for lane_leader in lane_leaders]

    def get_lane_followers_speed(self, veh_id, error=list()):
        """Return the speed of the followers of the specified vehicles.

        This includes the speed between the specified vehicle and the
        vehicle immediately behind it in all lanes.

        Missing following vehicles have a speed of zero.

        Parameters
        ----------
        veh_id : str or list<str>
            vehicle id, or list of vehicle ids
        error : any, optional
            value that is returned if the vehicle is not found
        Returns
        -------
        list<float>
        """
        lane_followers = self.get_lane_followers(veh_id)
        return [0 if lane_follower is '' else
                self.get_speed(lane_follower) for
                lane_follower in lane_followers]

    def set_lane_leaders(self, veh_id, lane_leaders):
        """Set the lane leaders of the specified vehicle."""
        self.__vehicles[veh_id]["lane_leaders"] = lane_leaders

    def get_lane_leaders(self, veh_id, error=list()):
        """Return the leaders for the specified vehicle in all lanes.

        Parameters
        ----------
        veh_id : str or list<str>
            vehicle id, or list of vehicle ids
        error : any, optional
            value that is returned if the vehicle is not found

        Returns
        -------
        list<float>
        """
        if isinstance(veh_id, (list, np.ndarray)):
            return [self.get_lane_leaders(vehID, error) for vehID in veh_id]
        return self.__vehicles.get(veh_id, {}).get("lane_leaders", error)

    def set_lane_tailways(self, veh_id, lane_tailways):
        """Set the lane tailways of the specified vehicle."""
        self.__vehicles[veh_id]["lane_tailways"] = lane_tailways

    def get_lane_tailways(self, veh_id, error=list()):
        """Return the lane tailways of the specified vehicle.

        This includes the headways between the specified vehicle and the
        vehicle immediately behind it in all lanes.

        Parameters
        ----------
        veh_id : str or list<str>
            vehicle id, or list of vehicle ids
        error : any, optional
            value that is returned if the vehicle is not found

        Returns
        -------
        list<float>
        """
        if isinstance(veh_id, (list, np.ndarray)):
            return [self.get_lane_tailways(vehID, error) for vehID in veh_id]
        return self.__vehicles.get(veh_id, {}).get("lane_tailways", error)

    def set_lane_followers(self, veh_id, lane_followers):
        """Set the lane followers of the specified vehicle."""
        self.__vehicles[veh_id]["lane_followers"] = lane_followers

    def get_lane_followers(self, veh_id, error=list()):
        """Return the followers for the specified vehicle in all lanes.

        Parameters
        ----------
        veh_id : str or list<str>
            vehicle id, or list of vehicle ids
        error : list, optional
            value that is returned if the vehicle is not found

        Returns
        -------
        list<str>
        """
        if isinstance(veh_id, (list, np.ndarray)):
            return [self.get_lane_followers(vehID, error) for vehID in veh_id]
        return self.__vehicles.get(veh_id, {}).get("lane_followers", error)

    # TODO(ak): setting sumo observations?
    def set_state(self, veh_id, state_name, state):
        """Set generic state for the specified vehicle.

        Updates the state *state_name* of the vehicle with id *veh_id* with the
        value *state*.
        """
        self.__vehicles[veh_id][state_name] = state

    # TODO(ak): getting sumo observations?
    def get_state(self, veh_id, state_name, error=None):
        """Get generic state for the specified vehicle.

        Returns the value of *state_name* of the specified vehicles at the
        current time step.
        """
        if isinstance(veh_id, list):
            return [
                self.get_state(vehID, state_name, error) for vehID in veh_id
            ]
        return self.__vehicles.get(veh_id, {}).get(state_name, error)

    def _multi_lane_headways(self, env):
        """Compute multi-lane data for all vehicles.

        This includes the lane leaders/followers/headways/tailways/
        leader velocity/follower velocity for all
        vehicles in the network.
        """
        edge_list = env.scenario.get_edge_list()
        junction_list = env.scenario.get_junction_list()
        tot_list = edge_list + junction_list
        num_edges = (len(env.scenario.get_edge_list()) + len(
            env.scenario.get_junction_list()))

        # maximum number of lanes in the network
        max_lanes = max(
            [env.scenario.num_lanes(edge_id) for edge_id in tot_list])

        # Key = edge id
        # Element = list, with the ith element containing tuples with the name
        #           and position of all vehicles in lane i
        edge_dict = dict.fromkeys(tot_list)

        # add the vehicles to the edge_dict element
        for veh_id in self.get_ids():
            edge = self.get_edge(veh_id)
            lane = self.get_lane(veh_id)
            pos = self.get_position(veh_id)
            if edge:
                if edge_dict[edge] is None:
                    edge_dict[edge] = [[] for _ in range(max_lanes)]
                edge_dict[edge][lane].append((veh_id, pos))

        # sort all lanes in each edge by position
        for edge in tot_list:
            if edge_dict[edge] is None:
                del edge_dict[edge]
            else:
                for lane in range(max_lanes):
                    edge_dict[edge][lane].sort(key=lambda x: x[1])

        for veh_id in self.get_rl_ids():
            # collect the lane leaders, followers, headways, and tailways for
            # each vehicle
            edge = self.get_edge(veh_id)
            if edge:
                headways, tailways, leaders, followers = \
                    self._multi_lane_headways_util(veh_id, edge_dict,
                                                   num_edges, env)

                # add the above values to the vehicles class
                self.set_lane_headways(veh_id, headways)
                self.set_lane_tailways(veh_id, tailways)
                self.set_lane_leaders(veh_id, leaders)
                self.set_lane_followers(veh_id, followers)

        self._ids_by_edge = dict().fromkeys(edge_list)

        for edge_id in edge_dict:
            edges = list(itertools.chain.from_iterable(edge_dict[edge_id]))
            # check for edges with no vehicles
            if len(edges) > 0:
                edges, _ = zip(*edges)
                self._ids_by_edge[edge_id] = list(edges)
            else:
                self._ids_by_edge[edge_id] = []

    def _multi_lane_headways_util(self, veh_id, edge_dict, num_edges, env):
        """Compute multi-lane data for the specified vehicle.

        Parameters
        ----------
        veh_id : str
            name of the vehicle
        edge_dict : dict < list<tuple> >
            Key = Edge name
                Index = lane index
                Element = list sorted by position of (vehicle id, position)

        Returns
        -------
        headway : list<float>
            Index = lane index
            Element = headway at this lane
        tailway : list<float>
            Index = lane index
            Element = tailway at this lane
        lead_speed : list<str>
            Index = lane index
            Element = speed of leader at this lane
        follow_speed : list<str>
            Index = lane index
            Element = speed of follower at this lane
        leader : list<str>
            Index = lane index
            Element = leader at this lane
        follower : list<str>
            Index = lane index
            Element = follower at this lane
        """
        this_pos = self.get_position(veh_id)
        this_edge = self.get_edge(veh_id)
        this_lane = self.get_lane(veh_id)
        num_lanes = env.scenario.num_lanes(this_edge)

        # set default values for all output values
        headway = [1000] * num_lanes
        tailway = [1000] * num_lanes
        leader = [""] * num_lanes
        follower = [""] * num_lanes

        for lane in range(num_lanes):
            # check the vehicle's current  edge for lane leaders and followers
            if len(edge_dict[this_edge][lane]) > 0:
                ids, positions = zip(*edge_dict[this_edge][lane])
                ids = list(ids)
                positions = list(positions)
                index = bisect_left(positions, this_pos)

                # if you are at the end or the front of the edge, the lane
                # leader is in the edges in front of you
                if (lane == this_lane and index < len(positions) - 1) \
                        or (lane != this_lane and index < len(positions)):
                    # check if the index does not correspond to the current
                    # vehicle
                    if ids[index] == veh_id:
                        leader[lane] = ids[index + 1]
                        headway[lane] = (positions[index + 1] - this_pos -
                                         self.get_length(leader[lane]))
                    else:
                        leader[lane] = ids[index]
                        headway[lane] = (positions[index] - this_pos
                                         - self.get_length(leader[lane]))

                # you are in the back of the queue, the lane follower is in the
                # edges behind you
                if index > 0:
                    follower[lane] = ids[index - 1]
                    tailway[lane] = (this_pos - positions[index - 1]
                                     - self.get_length(veh_id))

            # if lane leader not found, check next edges
            if leader[lane] == "":
                headway[lane], leader[lane] = \
                    self._next_edge_leaders(
                    veh_id, edge_dict, lane, num_edges, env)

            # if lane follower not found, check previous edges
            if follower[lane] == "":
                tailway[lane], follower[lane] = \
                    self._prev_edge_followers(
                    veh_id, edge_dict, lane, num_edges, env)

        return headway, tailway, leader, follower

    def _next_edge_leaders(self, veh_id, edge_dict, lane, num_edges, env):
        """Search for leaders in the next edge.

        Looks to the edges/junctions in front of the vehicle's current edge
        for potential leaders. This is currently done by only looking one
        edge/junction forwards.

        Returns
        -------
        headway : float
            lane headway for the specified lane
        leader : str
            lane leader for the specified lane
        """
        pos = self.get_position(veh_id)
        edge = self.get_edge(veh_id)

        headway = 1000  # env.scenario.length
        leader = ""
        add_length = 0  # length increment in headway

        for _ in range(num_edges):
            # break if there are no edge/lane pairs behind the current one
            if len(env.scenario.next_edge(edge, lane)) == 0:
                break

            add_length += env.scenario.edge_length(edge)
            edge, lane = env.scenario.next_edge(edge, lane)[0]

            try:
                if len(edge_dict[edge][lane]) > 0:
                    leader = edge_dict[edge][lane][0][0]
                    headway = edge_dict[edge][lane][0][1] - pos + add_length \
                        - self.get_length(leader)
            except KeyError:
                # current edge has no vehicles, so move on
                continue

            # stop if a lane follower is found
            if leader != "":
                break

        return headway, leader

    def _prev_edge_followers(self, veh_id, edge_dict, lane, num_edges, env):
        """Search for followers in the previous edge.

        Looks to the edges/junctions behind the vehicle's current edge for
        potential followers. This is currently done by only looking one
        edge/junction backwards.

        Returns
        -------
        tailway : float
            lane tailway for the specified lane
        follower : str
            lane follower for the specified lane
        """
        pos = self.get_position(veh_id)
        edge = self.get_edge(veh_id)

        tailway = 1000  # env.scenario.length
        follower = ""
        add_length = 0  # length increment in headway

        for _ in range(num_edges):
            # break if there are no edge/lane pairs behind the current one
            if len(env.scenario.prev_edge(edge, lane)) == 0:
                break

            edge, lane = env.scenario.prev_edge(edge, lane)[0]
            add_length += env.scenario.edge_length(edge)

            try:
                if len(edge_dict[edge][lane]) > 0:
                    tailway = pos - edge_dict[edge][lane][-1][1] + add_length \
                              - self.get_length(veh_id)
                    follower = edge_dict[edge][lane][-1][0]
            except KeyError:
                # current edge has no vehicles, so move on
                continue

            # stop if a lane follower is found
            if follower != "":
                break

        return tailway, follower
>>>>>>> 982184d5


class SimParams(object):
    """Simulation-specific parameters.

    All subsequent parameters of the same type must extend this.
    """

    def __init__(self,
                 sim_step=0.1,
                 render=False,
                 restart_instance=False,
                 emission_path=None,
                 save_render=False,
                 sight_radius=25,
                 show_radius=False,
                 pxpm=2):
        """Instantiate SimParams.

        Parameters
        ----------
        sim_step: float optional
            seconds per simulation step; 0.1 by default
        render: str or bool, optional
            specifies whether to visualize the rollout(s)

            * False: no rendering
            * True: delegate rendering to sumo-gui for back-compatibility
            * "gray": static grayscale rendering, which is good for training
            * "dgray": dynamic grayscale rendering
            * "rgb": static RGB rendering
            * "drgb": dynamic RGB rendering, which is good for visualization

        restart_instance: bool, optional
            specifies whether to restart a simulation upon reset. Restarting
            the instance helps avoid slowdowns cause by excessive inflows over
            large experiment runtimes, but also require the gui to be started
            after every reset if "render" is set to True.
        emission_path: str, optional
            Path to the folder in which to create the emissions output.
            Emissions output is not generated if this value is not specified
        save_render: bool, optional
            specifies whether to save rendering data to disk
        sight_radius: int, optional
            sets the radius of observation for RL vehicles (meter)
        show_radius: bool, optional
            specifies whether to render the radius of RL observation
        pxpm: int, optional
            specifies rendering resolution (pixel / meter)
        """
        self.sim_step = sim_step
        self.render = render
        self.restart_instance = restart_instance
        self.emission_path = emission_path
        self.save_render = save_render
        self.sight_radius = sight_radius
        self.pxpm = pxpm
        self.show_radius = show_radius


class SumoParams(SimParams):
    """Sumo-specific simulation parameters.

    Extends SimParams.

    These parameters are used to customize a sumo simulation instance upon
    initialization. This includes passing the simulation step length,
    specifying whether to use sumo's gui during a run, and other features
    described in the Attributes below.
    """

    def __init__(self,
                 port=None,
                 sim_step=0.1,
                 emission_path=None,
                 lateral_resolution=None,
                 no_step_log=True,
                 render=False,
                 save_render=False,
                 sight_radius=25,
                 show_radius=False,
                 pxpm=2,
                 overtake_right=False,
                 ballistic=False,
                 seed=None,
                 restart_instance=False,
                 print_warnings=True,
                 teleport_time=-1,
                 num_clients=1,
                 sumo_binary=None):
        """Instantiate SumoParams.

        Attributes
        ----------
        port: int, optional
            Port for Traci to connect to; finds an empty port by default
        sim_step: float optional
            seconds per simulation step; 0.1 by default
        emission_path: str, optional
            Path to the folder in which to create the emissions output.
            Emissions output is not generated if this value is not specified
        lateral_resolution: float, optional
            width of the divided sublanes within a lane, defaults to None (i.e.
            no sublanes). If this value is specified, the vehicle in the
            network cannot use the "LC2013" lane change model.
        no_step_log: bool, optional
            specifies whether to add sumo's step logs to the log file, and
            print them into the terminal during runtime, defaults to True
        render: str or bool, optional
            specifies whether to visualize the rollout(s)
            False: no rendering
            True: delegate rendering to sumo-gui for back-compatibility
            "gray": static grayscale rendering, which is good for training
            "dgray": dynamic grayscale rendering
            "rgb": static RGB rendering
            "drgb": dynamic RGB rendering, which is good for visualization
        save_render: bool, optional
            specifies whether to save rendering data to disk
        sight_radius: int, optional
            sets the radius of observation for RL vehicles (meter)
        show_radius: bool, optional
            specifies whether to render the radius of RL observation
        pxpm: int, optional
            specifies rendering resolution (pixel / meter)
        overtake_right: bool, optional
            whether vehicles are allowed to overtake on the right as well as
            the left
        ballistic: bool, optional
            specifies whether to use ballistic step updates. This is somewhat
            more realistic, but increases the possibility of collisions.
            Defaults to False
        seed: int, optional
            seed for sumo instance
        restart_instance: bool, optional
            specifies whether to restart a sumo instance upon reset. Restarting
            the instance helps avoid slowdowns cause by excessive inflows over
            large experiment runtimes, but also require the gui to be started
            after every reset if "render" is set to True.
        print_warnings: bool, optional
            If set to false, this will silence sumo warnings on the stdout
        teleport_time: int, optional
            If negative, vehicles don't teleport in gridlock. If positive,
            they teleport after teleport_time seconds
        num_clients: int, optional
            Number of clients that will connect to Traci

        """
        super(SumoParams, self).__init__(
            sim_step, render, restart_instance, emission_path, save_render,
            sight_radius, show_radius, pxpm)
        self.port = port
        self.lateral_resolution = lateral_resolution
        self.no_step_log = no_step_log
        self.seed = seed
        self.ballistic = ballistic
        self.overtake_right = overtake_right
        self.print_warnings = print_warnings
        self.teleport_time = teleport_time
        self.num_clients = num_clients
        if sumo_binary is not None:
            warnings.simplefilter("always", PendingDeprecationWarning)
            warnings.warn(
                "sumo_binary will be deprecated in a future release, use "
                "render instead.",
                PendingDeprecationWarning
            )
            self.render = sumo_binary == "sumo-gui"


class EnvParams:
    """Environment and experiment-specific parameters.

    This includes specifying the bounds of the action space and relevant
    coefficients to the reward function, as well as specifying how the
    positions of vehicles are modified in between rollouts.
    """

    def __init__(self,
                 additional_params=None,
                 horizon=500,
                 warmup_steps=0,
                 sims_per_step=1,
                 evaluate=False):
        """Instantiate EnvParams.

        Attributes
        ----------
            additional_params: dict, optional
                Specify additional environment params for a specific
                environment configuration
            horizon: int, optional
                number of steps per rollouts
            warmup_steps: int, optional
                number of steps performed before the initialization of training
                during a rollout. These warmup steps are not added as steps
                into training, and the actions of rl agents during these steps
                are dictated by sumo. Defaults to zero
            sims_per_step: int, optional
                number of sumo simulation steps performed in any given rollout
                step. RL agents perform the same action for the duration of
                these simulation steps.
            evaluate: bool, optional
                flag indicating that the evaluation reward should be used
                so the evaluation reward should be used rather than the
                normal reward

        """
        self.additional_params = \
            additional_params if additional_params is not None else {}
        self.horizon = horizon
        self.warmup_steps = warmup_steps
        self.sims_per_step = sims_per_step
        self.evaluate = evaluate

    def get_additional_param(self, key):
        """Return a variable from additional_params."""
        return self.additional_params[key]


class NetParams:
    """Network configuration parameters.

    Unlike most other parameters, NetParams may vary drastically dependent
    on the specific network configuration. For example, for the ring road
    the network parameters will include a characteristic length, number of
    lanes, and speed limit.

    In order to determine which additional_params variable may be needed
    for a specific scenario, refer to the ADDITIONAL_NET_PARAMS variable
    located in the scenario file.
    """

    def __init__(self,
                 no_internal_links=True,
                 inflows=None,
                 in_flows=None,
                 osm_path=None,
                 netfile=None,
                 additional_params=None):
        """Instantiate NetParams.

        Parameters
        ----------
        no_internal_links : bool, optional
            determines whether the space between edges is finite. Important
            when using networks with intersections; default is False
        inflows : InFlows type, optional
            specifies the inflows of specific edges and the types of vehicles
            entering the network from these edges
        osm_path : str, optional
            path to the .osm file that should be used to generate the network
            configuration files. This parameter is only needed / used if the
            OpenStreetMapScenario class is used.
        netfile : str, optional
            path to the .net.xml file that should be passed to SUMO. This is
            only needed / used if the NetFileScenario class is used, such as
            in the case of Bay Bridge experiments (which use a custom net.xml
            file)
        additional_params : dict, optional
            network specific parameters; see each subclass for a description of
            what is needed
        """
        self.no_internal_links = no_internal_links
        if inflows is None:
            self.inflows = InFlows()
        else:
            self.inflows = inflows
        self.osm_path = osm_path
        self.netfile = netfile
        self.additional_params = additional_params or {}
        if in_flows is not None:
            warnings.simplefilter("always", PendingDeprecationWarning)
            warnings.warn(
                "in_flows will be deprecated in a future release, use "
                "inflows instead.",
                PendingDeprecationWarning
            )
            self.inflows = in_flows


class InitialConfig:
    """Initial configuration parameters.

    These parameters that affect the positioning of vehicle in the
    network at the start of a rollout. By default, vehicles are uniformly
    distributed in the network.
    """

    def __init__(self,
                 shuffle=False,
                 spacing="uniform",
                 min_gap=0,
                 perturbation=0.0,
                 x0=0,
                 bunching=0,
                 lanes_distribution=float("inf"),
                 edges_distribution="all",
                 additional_params=None):
        """Instantiate InitialConfig.

        These parameters that affect the positioning of vehicle in the
        network at the start of a rollout. By default, vehicles are uniformly
        distributed in the network.

        Attributes
        ----------
        shuffle: bool, optional
            specifies whether the ordering of vehicles in the Vehicles class
            should be shuffled upon initialization.
        spacing: str, optional
            specifies the positioning of vehicles in the network relative to
            one another. May be one of: "uniform", "random", or "custom".
            Default is "uniform".
        min_gap: float, optional
            minimum gap between two vehicles upon initialization, in meters.
            Default is 0 m.
        x0: float, optional
            position of the first vehicle to be placed in the network
        perturbation: float, optional
            standard deviation used to perturb vehicles from their uniform
            position, in meters. Default is 0 m.
        bunching: float, optional
            reduces the portion of the network that should be filled with
            vehicles by this amount.
        lanes_distribution: int, optional
            number of lanes vehicles should be dispersed into. If the value is
            greater than the total number of lanes on an edge, vehicles are
            spread across all lanes.
        edges_distribution: list <str>, optional
            list of edges vehicles may be placed on initialization, default is
            all lanes (stated as "all")
        additional_params: dict, optional
            some other network-specific params
        """
        self.shuffle = shuffle
        self.spacing = spacing
        self.min_gap = min_gap
        self.perturbation = perturbation
        self.x0 = x0
        self.bunching = bunching
        self.lanes_distribution = lanes_distribution
        self.edges_distribution = edges_distribution
        self.additional_params = additional_params or dict()

    def get_additional_params(self, key):
        """Return a variable from additional_params."""
        return self.additional_params[key]


class SumoCarFollowingParams:
    """Parameters for sumo-controlled acceleration behavior."""

    def __init__(
            self,
            speed_mode='right_of_way',
            accel=1.0,
            decel=1.5,
            sigma=0.5,
            tau=1.0,  # past 1 at sim_step=0.1 you no longer see waves
            min_gap=2.5,
            max_speed=30,
            speed_factor=1.0,
            speed_dev=0.1,
            impatience=0.5,
            car_follow_model="IDM",
            **kwargs):
        """Instantiate SumoCarFollowingParams.

        Attributes
        ----------
        speed_mode : str or int, optional
            may be one of the following:

             * "right_of_way" (default): respect safe speed, right of way and
               brake hard at red lights if needed. DOES NOT respect
               max accel and decel which enables emergency stopping.
               Necessary to prevent custom models from crashing
             * "no_collide": Human and RL cars are preventing from reaching
               speeds that may cause crashes (also serves as a failsafe). Note:
               this may lead to collisions in complex networks
             * "aggressive": Human and RL cars are not limited by sumo with
               regard to their accelerations, and can crash longitudinally
             * "all_checks": all sumo safety checks are activated
             * int values may be used to define custom speed mode for the given
               vehicles, specified at:
               http://sumo.dlr.de/wiki/TraCI/Change_Vehicle_State#speed_mode_.280xb3.29

        accel: float
            see Note
        decel: float
            see Note
        sigma: float
            see Note
        tau: float
            see Note
        min_gap: float
            see minGap Note
        max_speed: float
            see maxSpeed Note
        speed_factor: float
            see speedFactor Note
        speed_dev: float
            see speedDev in Note
        impatience: float
            see Note
        car_follow_model: str
            see carFollowModel in Note
        kwargs: dict
            used to handle deprecations

        Note
        ----
        For a description of all params, see:
        http://sumo.dlr.de/wiki/Definition_of_Vehicles,_Vehicle_Types,_and_Routes

        """
        # check for deprecations (minGap)
        if "minGap" in kwargs:
            deprecation_warning(self, "minGap", "min_gap")
            min_gap = kwargs["minGap"]

        # check for deprecations (maxSpeed)
        if "maxSpeed" in kwargs:
            deprecation_warning(self, "maxSpeed", "max_speed")
            max_speed = kwargs["maxSpeed"]

        # check for deprecations (speedFactor)
        if "speedFactor" in kwargs:
            deprecation_warning(self, "speedFactor", "speed_factor")
            speed_factor = kwargs["speedFactor"]

        # check for deprecations (speedDev)
        if "speedDev" in kwargs:
            deprecation_warning(self, "speedDev", "speed_dev")
            speed_dev = kwargs["speedDev"]

        # check for deprecations (carFollowModel)
        if "carFollowModel" in kwargs:
            deprecation_warning(self, "carFollowModel", "car_follow_model")
            car_follow_model = kwargs["carFollowModel"]

        # create a controller_params dict with all the specified parameters
        self.controller_params = {
            "accel": accel,
            "decel": decel,
            "sigma": sigma,
            "tau": tau,
            "minGap": min_gap,
            "maxSpeed": max_speed,
            "speedFactor": speed_factor,
            "speedDev": speed_dev,
            "impatience": impatience,
            "carFollowModel": car_follow_model,
        }

        # adjust the speed mode value
        if isinstance(speed_mode, str) and speed_mode in SPEED_MODES:
            speed_mode = SPEED_MODES[speed_mode]
        elif not (isinstance(speed_mode, int)
                  or isinstance(speed_mode, float)):
            logging.error("Setting speed mode of to default.")
            speed_mode = SPEED_MODES["no_collide"]

        self.speed_mode = speed_mode


class SumoLaneChangeParams:
    """Parameters for sumo-controlled lane change behavior."""

    def __init__(self,
                 lane_change_mode="no_lat_collide",
                 model="LC2013",
                 lc_strategic=1.0,
                 lc_cooperative=1.0,
                 lc_speed_gain=1.0,
                 lc_keep_right=1.0,
                 lc_look_ahead_left=2.0,
                 lc_speed_gain_right=1.0,
                 lc_sublane=1.0,
                 lc_pushy=0,
                 lc_pushy_gap=0.6,
                 lc_assertive=1,
                 lc_impatience=0,
                 lc_time_to_impatience=float("inf"),
                 lc_accel_lat=1.0,
                 **kwargs):
        """Instantiate SumoLaneChangeParams.

        Attributes
        ----------
        lane_change_mode : str or int, optional
            may be one of the following:

            * "no_lat_collide" (default): Human cars will not make lane
              changes, RL cars can lane change into any space, no matter how
              likely it is to crash
            * "strategic": Human cars make lane changes in accordance with SUMO
              to provide speed boosts
            * "aggressive": RL cars are not limited by sumo with regard to
              their lane-change actions, and can crash longitudinally
            * int values may be used to define custom lane change modes for the
              given vehicles, specified at:
              http://sumo.dlr.de/wiki/TraCI/Change_Vehicle_State#lane_change_mode_.280xb6.29

        model: str, optional
            see laneChangeModel in Note
        lc_strategic: float, optional
            see lcStrategic in Note
        lc_cooperative: float, optional
            see lcCooperative in Note
        lc_speed_gain: float, optional
            see lcSpeedGain in Note
        lc_keep_right: float, optional
            see lcKeepRight in Note
        lc_look_ahead_left: float, optional
            see lcLookaheadLeft in Note
        lc_speed_gain_right: float, optional
            see lcSpeedGainRight in Note
        lc_sublane: float, optional
            see lcSublane in Note
        lc_pushy: float, optional
            see lcPushy in Note
        lc_pushy_gap: float, optional
            see lcPushyGap in Note
        lc_assertive: float, optional
            see lcAssertive in Note
        lc_impatience: float, optional
            see lcImpatience in Note
        lc_time_to_impatience: float, optional
            see lcTimeToImpatience in Note
        lc_accel_lat: float, optional
            see lcAccelLate in Note
        kwargs: dict
            used to handle deprecations

        Note
        ----
        For a description of all params, see:
        http://sumo.dlr.de/wiki/Definition_of_Vehicles,_Vehicle_Types,_and_Routes

        """
        # check for deprecations (lcStrategic)
        if "lcStrategic" in kwargs:
            deprecation_warning(self, "lcStrategic", "lc_strategic")
            lc_strategic = kwargs["lcStrategic"]

        # check for deprecations (lcCooperative)
        if "lcCooperative" in kwargs:
            deprecation_warning(self, "lcCooperative", "lc_cooperative")
            lc_cooperative = kwargs["lcCooperative"]

        # check for deprecations (lcSpeedGain)
        if "lcSpeedGain" in kwargs:
            deprecation_warning(self, "lcSpeedGain", "lc_speed_gain")
            lc_speed_gain = kwargs["lcSpeedGain"]

        # check for deprecations (lcKeepRight)
        if "lcKeepRight" in kwargs:
            deprecation_warning(self, "lcKeepRight", "lc_keep_right")
            lc_keep_right = kwargs["lcKeepRight"]

        # check for deprecations (lcLookaheadLeft)
        if "lcLookaheadLeft" in kwargs:
            deprecation_warning(self, "lcLookaheadLeft", "lc_look_ahead_left")
            lc_look_ahead_left = kwargs["lcLookaheadLeft"]

        # check for deprecations (lcSpeedGainRight)
        if "lcSpeedGainRight" in kwargs:
            deprecation_warning(self, "lcSpeedGainRight",
                                "lc_speed_gain_right")
            lc_speed_gain_right = kwargs["lcSpeedGainRight"]

        # check for deprecations (lcSublane)
        if "lcSublane" in kwargs:
            deprecation_warning(self, "lcSublane", "lc_sublane")
            lc_sublane = kwargs["lcSublane"]

        # check for deprecations (lcPushy)
        if "lcPushy" in kwargs:
            deprecation_warning(self, "lcPushy", "lc_pushy")
            lc_pushy = kwargs["lcPushy"]

        # check for deprecations (lcPushyGap)
        if "lcPushyGap" in kwargs:
            deprecation_warning(self, "lcPushyGap", "lc_pushy_gap")
            lc_pushy_gap = kwargs["lcPushyGap"]

        # check for deprecations (lcAssertive)
        if "lcAssertive" in kwargs:
            deprecation_warning(self, "lcAssertive", "lc_assertive")
            lc_assertive = kwargs["lcAssertive"]

        # check for deprecations (lcImpatience)
        if "lcImpatience" in kwargs:
            deprecation_warning(self, "lcImpatience", "lc_impatience")
            lc_impatience = kwargs["lcImpatience"]

        # check for deprecations (lcTimeToImpatience)
        if "lcTimeToImpatience" in kwargs:
            deprecation_warning(self, "lcTimeToImpatience",
                                "lc_time_to_impatience")
            lc_time_to_impatience = kwargs["lcTimeToImpatience"]

        # check for deprecations (lcAccelLat)
        if "lcAccelLat" in kwargs:
            deprecation_warning(self, "lcAccelLat", "lc_accel_lat")
            lc_accel_lat = kwargs["lcAccelLat"]

        # check for valid model
        if model not in ["LC2013", "SL2015"]:
            logging.error("Invalid lane change model! Defaulting to LC2013")
            model = "LC2013"

        if model == "LC2013":
            self.controller_params = {
                "laneChangeModel": model,
                "lcStrategic": str(lc_strategic),
                "lcCooperative": str(lc_cooperative),
                "lcSpeedGain": str(lc_speed_gain),
                "lcKeepRight": str(lc_keep_right),
                # "lcLookaheadLeft": str(lcLookaheadLeft),
                # "lcSpeedGainRight": str(lcSpeedGainRight)
            }
        elif model == "SL2015":
            self.controller_params = {
                "laneChangeModel": model,
                "lcStrategic": str(lc_strategic),
                "lcCooperative": str(lc_cooperative),
                "lcSpeedGain": str(lc_speed_gain),
                "lcKeepRight": str(lc_keep_right),
                "lcLookaheadLeft": str(lc_look_ahead_left),
                "lcSpeedGainRight": str(lc_speed_gain_right),
                "lcSublane": str(lc_sublane),
                "lcPushy": str(lc_pushy),
                "lcPushyGap": str(lc_pushy_gap),
                "lcAssertive": str(lc_assertive),
                "lcImpatience": str(lc_impatience),
                "lcTimeToImpatience": str(lc_time_to_impatience),
                "lcAccelLat": str(lc_accel_lat)
            }

        # adjust the lane change mode value
        if isinstance(lane_change_mode, str) and lane_change_mode in LC_MODES:
            lane_change_mode = LC_MODES[lane_change_mode]
        elif not (isinstance(lane_change_mode, int)
                  or isinstance(lane_change_mode, float)):
            logging.error("Setting lane change mode to default.")
            lane_change_mode = LC_MODES["no_lat_collide"]

        self.lane_change_mode = lane_change_mode


class InFlows:
    """Used to add inflows to a network.

    Inflows can be specified for any edge that has a specified route or routes.
    """

    def __init__(self):
        """Instantiate Inflows."""
        self.num_flows = 0
        self.__flows = []

    def add(self,
            veh_type,
            edge,
            name="flow",
            begin=1,
            end=2e6,
            vehs_per_hour=None,
            period=None,
            probability=None,
            number=None,
            **kwargs):
        r"""Specify a new inflow for a given type of vehicles and edge.

        Parameters
        ----------
        veh_type: str
            type of vehicles entering the edge, must match one of the types set
            in the Vehicles class.
        edge: str
            starting edge for vehicles in this inflow.
        begin: float, optional
            see Note
        end: float, optional
            see Note
        vehs_per_hour: float, optional
            see vehsPerHour in Note
        period: float, optional
            see Note
        probability: float, optional
            see Note
        number: int, optional
            see Note
        kwargs: dict, optional
            see Note

        Note
        ----
        For information on the parameters start, end, vehs_per_hour, period,
        probability, number, as well as other vehicle type and routing
        parameters that may be added via \*\*kwargs, refer to:
        http://sumo.dlr.de/wiki/Definition_of_Vehicles,_Vehicle_Types,_and_Routes

        """
        # check for deprecations (vehsPerHour)
        if "vehsPerHour" in kwargs:
            deprecation_warning(self, "vehsPerHour", "vehs_per_hour")
            vehs_per_hour = kwargs["vehsPerHour"]
            # delete since all parameters in kwargs are used again later
            del kwargs["vehsPerHour"]

        new_inflow = {
            "name": "%s_%d" % (name, self.num_flows),
            "vtype": veh_type,
            "route": "route" + edge,
            "end": end
        }

        new_inflow.update(kwargs)

        if begin is not None:
            new_inflow["begin"] = begin
        if vehs_per_hour is not None:
            new_inflow["vehsPerHour"] = vehs_per_hour
        if period is not None:
            new_inflow["period"] = period
        if probability is not None:
            new_inflow["probability"] = probability
        if number is not None:
            new_inflow["number"] = number

        self.__flows.append(new_inflow)

        self.num_flows += 1

    def get(self):
        """Return the inflows of each edge."""
        return self.__flows<|MERGE_RESOLUTION|>--- conflicted
+++ resolved
@@ -327,1029 +327,6 @@
         # add the type to the list of types
         self.num_types += 1
         self.types.append({"veh_id": veh_id, "type_params": type_params})
-
-<<<<<<< HEAD
-=======
-    def update(self, vehicle_obs, sim_obs, env):
-        """Update the vehicle class with data from the current time step.
-
-        The following actions are performed:
-        * The state of all vehicles is modified to match their state at the
-          current time step. This includes states specified by sumo, and states
-          explicitly defined by flow, e.g. "num_arrived".
-        * If vehicles exit the network, they are removed from the vehicles
-          class, and newly departed vehicles are introduced to the class.
-
-        Parameters
-        ----------
-        vehicle_obs : dict
-            vehicle observations provided from sumo via subscriptions
-        sim_obs : dict
-            simulation observations provided from sumo via subscriptions
-        env : Environment type
-            state of the environment at the current time step
-        """
-        # remove exiting vehicles from the vehicles class
-        for veh_id in sim_obs[tc.VAR_ARRIVED_VEHICLES_IDS]:
-            if veh_id not in sim_obs[tc.VAR_TELEPORT_STARTING_VEHICLES_IDS]:
-                self.remove(veh_id)
-            else:
-                # this is meant to resolve the KeyError bug when there are
-                # collisions
-                vehicle_obs[veh_id] = self.__sumo_obs[veh_id]
-
-        # add entering vehicles into the vehicles class
-        for veh_id in sim_obs[tc.VAR_DEPARTED_VEHICLES_IDS]:
-            veh_type = env.traci_connection.vehicle.getTypeID(veh_id)
-            if veh_id in self.get_ids():
-                # this occurs when a vehicle is actively being removed and
-                # placed again in the network to ensure a constant number of
-                # total vehicles (e.g. GreenWaveEnv). In this case, the vehicle
-                # is already in the class; its state data just needs to be
-                # updated
-                pass
-            else:
-                self._add_departed(veh_id, veh_type, env)
-
-        if env.time_counter == 0:
-            # reset all necessary values
-            for veh_id in self.__rl_ids:
-                self.set_state(veh_id, "last_lc", -float("inf"))
-            self._num_departed.clear()
-            self._num_arrived.clear()
-            self._departed_ids.clear()
-            self._arrived_ids.clear()
-            self.sim_step = env.sim_step
-        else:
-            # update the "last_lc" variable
-            for veh_id in self.__rl_ids:
-                prev_lane = self.get_lane(veh_id)
-                if vehicle_obs[veh_id][tc.VAR_LANE_INDEX] != \
-                        prev_lane and veh_id in self.__rl_ids:
-                    self.set_state(veh_id, "last_lc", env.time_counter)
-
-            # updated the list of departed and arrived vehicles
-            self._num_departed.append(
-                len(sim_obs[tc.VAR_DEPARTED_VEHICLES_IDS]))
-            self._num_arrived.append(len(sim_obs[tc.VAR_ARRIVED_VEHICLES_IDS]))
-            self._departed_ids.append(sim_obs[tc.VAR_ARRIVED_VEHICLES_IDS])
-            self._arrived_ids.append(sim_obs[tc.VAR_ARRIVED_VEHICLES_IDS])
-
-        # update the "headway", "leader", and "follower" variables
-        for veh_id in self.__ids:
-            _position = vehicle_obs[veh_id][tc.VAR_POSITION]
-            _angle = vehicle_obs[veh_id][tc.VAR_ANGLE]
-            _time_step = sim_obs[tc.VAR_TIME_STEP]
-            _time_delta = sim_obs[tc.VAR_DELTA_T]
-            self.__vehicles[veh_id]["orientation"] = list(_position) + [_angle]
-            self.__vehicles[veh_id]["timestep"] = _time_step
-            self.__vehicles[veh_id]["timedelta"] = _time_delta
-            headway = vehicle_obs.get(veh_id, {}).get(tc.VAR_LEADER, None)
-            # check for a collided vehicle or a vehicle with no leader
-            if headway is None:
-                self.__vehicles[veh_id]["leader"] = None
-                self.__vehicles[veh_id]["follower"] = None
-                self.__vehicles[veh_id]["headway"] = 1e+3
-            else:
-                vtype = self.get_type(veh_id)
-                min_gap = self.minGap[vtype]
-                self.__vehicles[veh_id]["headway"] = headway[1] + min_gap
-                self.__vehicles[veh_id]["leader"] = headway[0]
-                try:
-                    self.__vehicles[headway[0]]["follower"] = veh_id
-                except KeyError:
-                    pass
-
-        # update the sumo observations variable
-        self.__sumo_obs = vehicle_obs.copy()
-
-        # update the lane leaders data for each vehicle
-        self._multi_lane_headways(env)
-
-        # make sure the rl vehicle list is still sorted
-        self.__rl_ids.sort()
-
-    def _add_departed(self, veh_id, veh_type, env):
-        """Add a vehicle that entered the network from an inflow or reset.
-
-        Parameters
-        ----------
-        veh_id: str
-            name of the vehicle
-        veh_type: str
-            type of vehicle, as specified to sumo
-        env: Env type
-            state of the environment at the current time step
-        """
-        if veh_type not in self.type_parameters:
-            raise KeyError("Entering vehicle is not a valid type.")
-
-        self.num_vehicles += 1
-        self.__ids.append(veh_id)
-        self.__vehicles[veh_id] = dict()
-
-        # specify the type
-        self.__vehicles[veh_id]["type"] = veh_type
-
-        car_following_params = \
-            self.type_parameters[veh_type]["car_following_params"]
-
-        # specify the acceleration controller class
-        accel_controller = \
-            self.type_parameters[veh_type]["acceleration_controller"]
-        self.__vehicles[veh_id]["acc_controller"] = \
-            accel_controller[0](veh_id,
-                                car_following_params=car_following_params,
-                                **accel_controller[1])
-
-        # specify the lane-changing controller class
-        lc_controller = \
-            self.type_parameters[veh_type]["lane_change_controller"]
-        self.__vehicles[veh_id]["lane_changer"] = \
-            lc_controller[0](veh_id=veh_id, **lc_controller[1])
-
-        # specify the routing controller class
-        rt_controller = self.type_parameters[veh_type]["routing_controller"]
-        if rt_controller is not None:
-            self.__vehicles[veh_id]["router"] = \
-                rt_controller[0](veh_id=veh_id, router_params=rt_controller[1])
-        else:
-            self.__vehicles[veh_id]["router"] = None
-
-        # add the vehicle's id to the list of vehicle ids
-        if accel_controller[0] == RLController:
-            self.__rl_ids.append(veh_id)
-            self.num_rl_vehicles += 1
-        else:
-            self.__human_ids.append(veh_id)
-            if accel_controller[0] != SimCarFollowingController:
-                self.__controlled_ids.append(veh_id)
-            if lc_controller[0] != SimLaneChangeController:
-                self.__controlled_lc_ids.append(veh_id)
-
-        # subscribe the new vehicle
-        env.traci_connection.vehicle.subscribe(veh_id, [
-            tc.VAR_LANE_INDEX, tc.VAR_LANEPOSITION, tc.VAR_ROAD_ID,
-            tc.VAR_SPEED, tc.VAR_EDGES, tc.VAR_POSITION, tc.VAR_ANGLE,
-            tc.VAR_SPEED_WITHOUT_TRACI
-        ])
-        env.traci_connection.vehicle.subscribeLeader(veh_id, 2000)
-
-        # some constant vehicle parameters to the vehicles class
-        self.set_length(veh_id, env.traci_connection.vehicle.getLength(veh_id))
-
-        # set the "last_lc" parameter of the vehicle
-        self.set_state(veh_id, "last_lc", env.time_counter)
-
-        # specify the initial speed
-        self.__vehicles[veh_id]["initial_speed"] = \
-            self.type_parameters[veh_type]["initial_speed"]
-
-        # set the speed mode for the vehicle
-        speed_mode = self.type_parameters[veh_type][
-            "car_following_params"].speed_mode
-        env.traci_connection.vehicle.setSpeedMode(veh_id, speed_mode)
-
-        # set the lane changing mode for the vehicle
-        lc_mode = self.type_parameters[veh_type][
-            "lane_change_params"].lane_change_mode
-        env.traci_connection.vehicle.setLaneChangeMode(veh_id, lc_mode)
-
-        # make sure that the order of rl_ids is kept sorted
-        self.__rl_ids.sort()
-
-    def remove(self, veh_id):
-        """Remove a vehicle.
-
-        Removes all traces of the vehicle from the vehicles class and all valid
-        ID lists, and decrements the total number of vehicles in this class.
-
-        Parameters
-        ----------
-        veh_id: str
-            unique identifier of th vehicle to be removed
-        """
-        del self.__vehicles[veh_id]
-        self.__ids.remove(veh_id)
-        self.num_vehicles -= 1
-
-        # remove it from all other ids (if it is there)
-        if veh_id in self.__human_ids:
-            self.__human_ids.remove(veh_id)
-            if veh_id in self.__controlled_ids:
-                self.__controlled_ids.remove(veh_id)
-            if veh_id in self.__controlled_lc_ids:
-                self.__controlled_lc_ids.remove(veh_id)
-        else:
-            self.__rl_ids.remove(veh_id)
-            self.num_rl_vehicles -= 1
-
-        # make sure that the rl ids remain sorted
-        self.__rl_ids.sort()
-
-    def test_set_speed(self, veh_id, speed):
-        """Set the speed of the specified vehicle."""
-        self.__sumo_obs[veh_id][tc.VAR_SPEED] = speed
-
-    def test_set_position(self, veh_id, position):
-        """Set the relative position of the specified vehicle."""
-        self.__sumo_obs[veh_id][tc.VAR_LANEPOSITION] = position
-
-    def test_set_edge(self, veh_id, edge):
-        """Set the edge of the specified vehicle."""
-        self.__sumo_obs[veh_id][tc.VAR_ROAD_ID] = edge
-
-    def test_set_lane(self, veh_id, lane):
-        """Set the lane index of the specified vehicle."""
-        self.__sumo_obs[veh_id][tc.VAR_LANE_INDEX] = lane
-
-    def set_leader(self, veh_id, leader):
-        """Set the leader of the specified vehicle."""
-        self.__vehicles[veh_id]["leader"] = leader
-
-    def set_follower(self, veh_id, follower):
-        """Set the follower of the specified vehicle."""
-        self.__vehicles[veh_id]["follower"] = follower
-
-    def set_headway(self, veh_id, headway):
-        """Set the headway of the specified vehicle."""
-        self.__vehicles[veh_id]["headway"] = headway
-
-    def get_orientation(self, veh_id):
-        """Return the orientation of the vehicle of veh_id."""
-        return self.__vehicles[veh_id]["orientation"]
-
-    def get_timestep(self, veh_id):
-        """Return the time step of the vehicle of veh_id."""
-        return self.__vehicles[veh_id]["timestep"]
-
-    def get_timedelta(self, veh_id):
-        """Return the simulation time delta of the vehicle of veh_id."""
-        return self.__vehicles[veh_id]["timedelta"]
-
->>>>>>> 982184d5
-    def get_type(self, veh_id):
-        return self.__vehicles[veh_id]["type"]
-
-<<<<<<< HEAD
-    def get_initial_speed(self, veh_id):
-        return self.__vehicles[veh_id]["initial_speed"]
-=======
-    def get_ids(self):
-        """Return the names of all vehicles currently in the network."""
-        return self.__ids
-
-    def get_human_ids(self):
-        """Return the names of all non-rl vehicles currently in the network."""
-        return self.__human_ids
-
-    def get_controlled_ids(self):
-        """Return the names of all flow acceleration-controlled vehicles.
-
-        This only include vehicles that are currently in the network.
-        """
-        return self.__controlled_ids
-
-    def get_controlled_lc_ids(self):
-        """Return the names of all flow lane change-controlled vehicles.
-
-        This only include vehicles that are currently in the network.
-        """
-        return self.__controlled_lc_ids
-
-    def get_rl_ids(self):
-        """Return the names of all rl-controlled vehicles in the network."""
-        return self.__rl_ids
-
-    def set_observed(self, veh_id):
-        """Add a vehicle to the list of observed vehicles."""
-        if veh_id not in self.__observed_ids:
-            self.__observed_ids.append(veh_id)
-
-    def remove_observed(self, veh_id):
-        """Remove a vehicle from the list of observed vehicles."""
-        if veh_id in self.__observed_ids:
-            self.__observed_ids.remove(veh_id)
-
-    def get_observed_ids(self):
-        """Return the list of observed vehicles."""
-        return self.__observed_ids
-
-    def get_ids_by_edge(self, edges):
-        """Return the names of all vehicles in the specified edge.
-
-        If no vehicles are currently in the edge, then returns an empty list.
-        """
-        if isinstance(edges, (list, np.ndarray)):
-            return sum([self.get_ids_by_edge(edge) for edge in edges], [])
-        return self._ids_by_edge.get(edges, []) or []
-
-    def get_inflow_rate(self, time_span):
-        """Return the inflow rate (in veh/hr) of vehicles from the network.
-
-        This value is computed over the specified **time_span** seconds.
-        """
-        if len(self._num_departed) == 0:
-            return 0
-        num_inflow = self._num_departed[-int(time_span / self.sim_step):]
-        return 3600 * sum(num_inflow) / (len(num_inflow) * self.sim_step)
-
-    def get_outflow_rate(self, time_span):
-        """Return the outflow rate (in veh/hr) of vehicles from the network.
-
-        This value is computed over the specified **time_span** seconds.
-        """
-        if len(self._num_arrived) == 0:
-            return 0
-        num_outflow = self._num_arrived[-int(time_span / self.sim_step):]
-        return 3600 * sum(num_outflow) / (len(num_outflow) * self.sim_step)
-
-    def get_num_arrived(self):
-        """Return the number of vehicles that arrived in the last time step."""
-        if len(self._num_arrived) > 0:
-            return self._num_arrived[-1]
-        else:
-            return 0
-
-    def get_arrived_ids(self):
-        """Return the ids of vehicles that arrived in the last time step"""
-        if len(self._arrived_ids) > 0:
-            return self._arrived_ids[-1]
-        else:
-            return 0
-
-    def get_departed_ids(self):
-        """Return the ids of vehicles that departed in the last time step"""
-        if len(self._departed_ids) > 0:
-            return self._departed_ids[-1]
-        else:
-            return 0
-
-    def get_initial_speed(self, veh_id, error=-1001):
-        """Return the initial speed upon reset of the specified vehicle.
-
-        Parameters
-        ----------
-        veh_id : str or list<str>
-            vehicle id, or list of vehicle ids
-        error : any, optional
-            value that is returned if the vehicle is not found
-        Returns
-        -------
-        float
-        """
-        if isinstance(veh_id, (list, np.ndarray)):
-            return [self.get_initial_speed(vehID, error) for vehID in veh_id]
-        return self.__vehicles.get(veh_id, {}).get("initial_speed", error)
-
-    def get_speed(self, veh_id, error=-1001):
-        """Return the speed of the specified vehicle.
-
-        Parameters
-        ----------
-        veh_id : str or list<str>
-            vehicle id, or list of vehicle ids
-        error : any, optional
-            value that is returned if the vehicle is not found
-        Returns
-        -------
-        float
-        """
-        if isinstance(veh_id, (list, np.ndarray)):
-            return [self.get_speed(vehID, error) for vehID in veh_id]
-        return self.__sumo_obs.get(veh_id, {}).get(tc.VAR_SPEED, error)
-
-    def get_default_speed(self, veh_id, error=-1001):
-        """Return the expected speed if no control were applied
-
-        Parameters
-        ----------
-        veh_id : str or list<str>
-            vehicle id, or list of vehicle ids
-        error : any, optional
-            value that is returned if the vehicle is not found
-
-        Returns
-        -------
-        float
-
-        """
-        if isinstance(veh_id, (list, np.ndarray)):
-            return [self.get_default_speed(vehID, error) for vehID in veh_id]
-        return self.__sumo_obs.get(veh_id, {}).get(tc.VAR_SPEED_WITHOUT_TRACI,
-                                                   error)
-
-    def get_position(self, veh_id, error=-1001):
-        """Return the position of the vehicle relative to its current edge.
-
-        Parameters
-        ----------
-        veh_id : str or list<str>
-            vehicle id, or list of vehicle ids
-        error : any, optional
-            value that is returned if the vehicle is not found
-
-        Returns
-        -------
-        float
-        """
-        if isinstance(veh_id, (list, np.ndarray)):
-            return [self.get_position(vehID, error) for vehID in veh_id]
-        return self.__sumo_obs.get(veh_id, {}).get(tc.VAR_LANEPOSITION, error)
-
-    def get_edge(self, veh_id, error=""):
-        """Return the edge the specified vehicle is currently on.
-
-        Parameters
-        ----------
-        veh_id : str or list<str>
-            vehicle id, or list of vehicle ids
-        error : any, optional
-            value that is returned if the vehicle is not found
-
-        Returns
-        -------
-        str
-        """
-        if isinstance(veh_id, (list, np.ndarray)):
-            return [self.get_edge(vehID, error) for vehID in veh_id]
-        return self.__sumo_obs.get(veh_id, {}).get(tc.VAR_ROAD_ID, error)
-
-    def get_lane(self, veh_id, error=-1001):
-        """Return the lane index of the specified vehicle.
-
-        Parameters
-        ----------
-        veh_id : str or list<str>
-            vehicle id, or list of vehicle ids
-        error : any, optional
-            value that is returned if the vehicle is not found
-
-        Returns
-        -------
-        int
-        """
-        if isinstance(veh_id, (list, np.ndarray)):
-            return [self.get_lane(vehID, error) for vehID in veh_id]
-        return self.__sumo_obs.get(veh_id, {}).get(tc.VAR_LANE_INDEX, error)
-
-    def set_length(self, veh_id, length):
-        """Set the length of the specified vehicle."""
-        self.__vehicles[veh_id]["length"] = length
-
-    def get_length(self, veh_id, error=-1001):
-        """Return the length of the specified vehicle.
-
-        Parameters
-        ----------
-        veh_id : str or list<str>
-            vehicle id, or list of vehicle ids
-        error : any, optional
-            value that is returned if the vehicle is not found
-
-        Returns
-        -------
-        float
-        """
-        if isinstance(veh_id, (list, np.ndarray)):
-            return [self.get_length(vehID, error) for vehID in veh_id]
-        return self.__vehicles.get(veh_id, {}).get("length", error)
-
-    def get_acc_controller(self, veh_id, error=None):
-        """Return the acceleration controller of the specified vehicle.
-
-        Parameters
-        ----------
-        veh_id : str or list<str>
-            vehicle id, or list of vehicle ids
-        error : any, optional
-            value that is returned if the vehicle is not found
-
-        Returns
-        -------
-        flow.controller.BaseController
-        """
-        if isinstance(veh_id, (list, np.ndarray)):
-            return [self.get_acc_controller(vehID, error) for vehID in veh_id]
-        return self.__vehicles.get(veh_id, {}).get("acc_controller", error)
-
-    def get_lane_changing_controller(self, veh_id, error=None):
-        """Return the lane changing controller of the specified vehicle.
-
-        Parameters
-        ----------
-        veh_id : str or list<str>
-            vehicle id, or list of vehicle ids
-        error : any, optional
-            value that is returned if the vehicle is not found
-
-        Returns
-        -------
-        flow.controllers.BaseLaneChangeController
-        """
-        if isinstance(veh_id, (list, np.ndarray)):
-            return [
-                self.get_lane_changing_controller(vehID, error)
-                for vehID in veh_id
-            ]
-        return self.__vehicles.get(veh_id, {}).get("lane_changer", error)
-
-    def get_routing_controller(self, veh_id, error=None):
-        """Return the routing controller of the specified vehicle.
-
-        Parameters
-        ----------
-        veh_id : str or list<str>
-            vehicle id, or list of vehicle ids
-        error : any, optional
-            value that is returned if the vehicle is not found
-
-        Returns
-        -------
-        object
-        """
-        if isinstance(veh_id, (list, np.ndarray)):
-            return [
-                self.get_routing_controller(vehID, error) for vehID in veh_id
-            ]
-        return self.__vehicles.get(veh_id, {}).get("router", error)
-
-    def get_route(self, veh_id, error=list()):
-        """Return the route of the specified vehicle.
-
-        Parameters
-        ----------
-        veh_id : str or list<str>
-            vehicle id, or list of vehicle ids
-        error : any, optional
-            value that is returned if the vehicle is not found
-
-        Returns
-        -------
-        list<str>
-        """
-        if isinstance(veh_id, (list, np.ndarray)):
-            return [self.get_route(vehID, error) for vehID in veh_id]
-        return self.__sumo_obs.get(veh_id, {}).get(tc.VAR_EDGES, error)
-
-    def get_leader(self, veh_id, error=""):
-        """Return the leader of the specified vehicle.
-
-        Parameters
-        ----------
-        veh_id : str or list<str>
-            vehicle id, or list of vehicle ids
-        error : any, optional
-            value that is returned if the vehicle is not found
-
-        Returns
-        -------
-        str
-        """
-        if isinstance(veh_id, (list, np.ndarray)):
-            return [self.get_leader(vehID, error) for vehID in veh_id]
-        return self.__vehicles.get(veh_id, {}).get("leader", error)
-
-    def get_follower(self, veh_id, error=""):
-        """Return the follower of the specified vehicle.
-
-        Parameters
-        ----------
-        veh_id : str or list<str>
-            vehicle id, or list of vehicle ids
-        error : any, optional
-            value that is returned if the vehicle is not found
-
-        Returns
-        -------
-        str
-        """
-        if isinstance(veh_id, (list, np.ndarray)):
-            return [self.get_follower(vehID, error) for vehID in veh_id]
-        return self.__vehicles.get(veh_id, {}).get("follower", error)
-
-    def get_headway(self, veh_id, error=-1001):
-        """Return the headway of the specified vehicle(s).
-
-        Parameters
-        ----------
-        veh_id : str or list<str>
-            vehicle id, or list of vehicle ids
-        error : any, optional
-            value that is returned if the vehicle is not found
-
-        Returns
-        -------
-        float
-        """
-        if isinstance(veh_id, (list, np.ndarray)):
-            return [self.get_headway(vehID, error) for vehID in veh_id]
-        return self.__vehicles.get(veh_id, {}).get("headway", error)
-
-    def set_lane_headways(self, veh_id, lane_headways):
-        """Set the lane headways of the specified vehicle."""
-        self.__vehicles[veh_id]["lane_headways"] = lane_headways
-
-    def get_lane_headways(self, veh_id, error=list()):
-        """Return the lane headways of the specified vehicles.
-
-        This includes the headways between the specified vehicle and the
-        vehicle immediately ahead of it in all lanes.
-
-        Parameters
-        ----------
-        veh_id : str or list<str>
-            vehicle id, or list of vehicle ids
-        error : any, optional
-            value that is returned if the vehicle is not found
-
-        Returns
-        -------
-        list<float>
-        """
-        if isinstance(veh_id, (list, np.ndarray)):
-            return [self.get_lane_headways(vehID, error) for vehID in veh_id]
-        return self.__vehicles.get(veh_id, {}).get("lane_headways", error)
-
-    def get_lane_leaders_speed(self, veh_id, error=list()):
-        """Return the speed of the leaders of the specified vehicles.
-
-        This includes the speed between the specified vehicle and the
-        vehicle immediately ahead of it in all lanes.
-
-        Missing lead vehicles have a speed of zero.
-
-        Parameters
-        ----------
-        veh_id : str or list<str>
-            vehicle id, or list of vehicle ids
-        error : any, optional
-            value that is returned if the vehicle is not found
-        Returns
-        -------
-        list<float>
-        """
-
-        lane_leaders = self.get_lane_leaders(veh_id)
-        return [0 if lane_leader is '' else
-                self.get_speed(lane_leader) for lane_leader in lane_leaders]
-
-    def get_lane_followers_speed(self, veh_id, error=list()):
-        """Return the speed of the followers of the specified vehicles.
-
-        This includes the speed between the specified vehicle and the
-        vehicle immediately behind it in all lanes.
-
-        Missing following vehicles have a speed of zero.
-
-        Parameters
-        ----------
-        veh_id : str or list<str>
-            vehicle id, or list of vehicle ids
-        error : any, optional
-            value that is returned if the vehicle is not found
-        Returns
-        -------
-        list<float>
-        """
-        lane_followers = self.get_lane_followers(veh_id)
-        return [0 if lane_follower is '' else
-                self.get_speed(lane_follower) for
-                lane_follower in lane_followers]
-
-    def set_lane_leaders(self, veh_id, lane_leaders):
-        """Set the lane leaders of the specified vehicle."""
-        self.__vehicles[veh_id]["lane_leaders"] = lane_leaders
-
-    def get_lane_leaders(self, veh_id, error=list()):
-        """Return the leaders for the specified vehicle in all lanes.
-
-        Parameters
-        ----------
-        veh_id : str or list<str>
-            vehicle id, or list of vehicle ids
-        error : any, optional
-            value that is returned if the vehicle is not found
-
-        Returns
-        -------
-        list<float>
-        """
-        if isinstance(veh_id, (list, np.ndarray)):
-            return [self.get_lane_leaders(vehID, error) for vehID in veh_id]
-        return self.__vehicles.get(veh_id, {}).get("lane_leaders", error)
-
-    def set_lane_tailways(self, veh_id, lane_tailways):
-        """Set the lane tailways of the specified vehicle."""
-        self.__vehicles[veh_id]["lane_tailways"] = lane_tailways
-
-    def get_lane_tailways(self, veh_id, error=list()):
-        """Return the lane tailways of the specified vehicle.
-
-        This includes the headways between the specified vehicle and the
-        vehicle immediately behind it in all lanes.
-
-        Parameters
-        ----------
-        veh_id : str or list<str>
-            vehicle id, or list of vehicle ids
-        error : any, optional
-            value that is returned if the vehicle is not found
-
-        Returns
-        -------
-        list<float>
-        """
-        if isinstance(veh_id, (list, np.ndarray)):
-            return [self.get_lane_tailways(vehID, error) for vehID in veh_id]
-        return self.__vehicles.get(veh_id, {}).get("lane_tailways", error)
-
-    def set_lane_followers(self, veh_id, lane_followers):
-        """Set the lane followers of the specified vehicle."""
-        self.__vehicles[veh_id]["lane_followers"] = lane_followers
-
-    def get_lane_followers(self, veh_id, error=list()):
-        """Return the followers for the specified vehicle in all lanes.
-
-        Parameters
-        ----------
-        veh_id : str or list<str>
-            vehicle id, or list of vehicle ids
-        error : list, optional
-            value that is returned if the vehicle is not found
-
-        Returns
-        -------
-        list<str>
-        """
-        if isinstance(veh_id, (list, np.ndarray)):
-            return [self.get_lane_followers(vehID, error) for vehID in veh_id]
-        return self.__vehicles.get(veh_id, {}).get("lane_followers", error)
-
-    # TODO(ak): setting sumo observations?
-    def set_state(self, veh_id, state_name, state):
-        """Set generic state for the specified vehicle.
-
-        Updates the state *state_name* of the vehicle with id *veh_id* with the
-        value *state*.
-        """
-        self.__vehicles[veh_id][state_name] = state
-
-    # TODO(ak): getting sumo observations?
-    def get_state(self, veh_id, state_name, error=None):
-        """Get generic state for the specified vehicle.
-
-        Returns the value of *state_name* of the specified vehicles at the
-        current time step.
-        """
-        if isinstance(veh_id, list):
-            return [
-                self.get_state(vehID, state_name, error) for vehID in veh_id
-            ]
-        return self.__vehicles.get(veh_id, {}).get(state_name, error)
-
-    def _multi_lane_headways(self, env):
-        """Compute multi-lane data for all vehicles.
-
-        This includes the lane leaders/followers/headways/tailways/
-        leader velocity/follower velocity for all
-        vehicles in the network.
-        """
-        edge_list = env.scenario.get_edge_list()
-        junction_list = env.scenario.get_junction_list()
-        tot_list = edge_list + junction_list
-        num_edges = (len(env.scenario.get_edge_list()) + len(
-            env.scenario.get_junction_list()))
-
-        # maximum number of lanes in the network
-        max_lanes = max(
-            [env.scenario.num_lanes(edge_id) for edge_id in tot_list])
-
-        # Key = edge id
-        # Element = list, with the ith element containing tuples with the name
-        #           and position of all vehicles in lane i
-        edge_dict = dict.fromkeys(tot_list)
-
-        # add the vehicles to the edge_dict element
-        for veh_id in self.get_ids():
-            edge = self.get_edge(veh_id)
-            lane = self.get_lane(veh_id)
-            pos = self.get_position(veh_id)
-            if edge:
-                if edge_dict[edge] is None:
-                    edge_dict[edge] = [[] for _ in range(max_lanes)]
-                edge_dict[edge][lane].append((veh_id, pos))
-
-        # sort all lanes in each edge by position
-        for edge in tot_list:
-            if edge_dict[edge] is None:
-                del edge_dict[edge]
-            else:
-                for lane in range(max_lanes):
-                    edge_dict[edge][lane].sort(key=lambda x: x[1])
-
-        for veh_id in self.get_rl_ids():
-            # collect the lane leaders, followers, headways, and tailways for
-            # each vehicle
-            edge = self.get_edge(veh_id)
-            if edge:
-                headways, tailways, leaders, followers = \
-                    self._multi_lane_headways_util(veh_id, edge_dict,
-                                                   num_edges, env)
-
-                # add the above values to the vehicles class
-                self.set_lane_headways(veh_id, headways)
-                self.set_lane_tailways(veh_id, tailways)
-                self.set_lane_leaders(veh_id, leaders)
-                self.set_lane_followers(veh_id, followers)
-
-        self._ids_by_edge = dict().fromkeys(edge_list)
-
-        for edge_id in edge_dict:
-            edges = list(itertools.chain.from_iterable(edge_dict[edge_id]))
-            # check for edges with no vehicles
-            if len(edges) > 0:
-                edges, _ = zip(*edges)
-                self._ids_by_edge[edge_id] = list(edges)
-            else:
-                self._ids_by_edge[edge_id] = []
-
-    def _multi_lane_headways_util(self, veh_id, edge_dict, num_edges, env):
-        """Compute multi-lane data for the specified vehicle.
-
-        Parameters
-        ----------
-        veh_id : str
-            name of the vehicle
-        edge_dict : dict < list<tuple> >
-            Key = Edge name
-                Index = lane index
-                Element = list sorted by position of (vehicle id, position)
-
-        Returns
-        -------
-        headway : list<float>
-            Index = lane index
-            Element = headway at this lane
-        tailway : list<float>
-            Index = lane index
-            Element = tailway at this lane
-        lead_speed : list<str>
-            Index = lane index
-            Element = speed of leader at this lane
-        follow_speed : list<str>
-            Index = lane index
-            Element = speed of follower at this lane
-        leader : list<str>
-            Index = lane index
-            Element = leader at this lane
-        follower : list<str>
-            Index = lane index
-            Element = follower at this lane
-        """
-        this_pos = self.get_position(veh_id)
-        this_edge = self.get_edge(veh_id)
-        this_lane = self.get_lane(veh_id)
-        num_lanes = env.scenario.num_lanes(this_edge)
-
-        # set default values for all output values
-        headway = [1000] * num_lanes
-        tailway = [1000] * num_lanes
-        leader = [""] * num_lanes
-        follower = [""] * num_lanes
-
-        for lane in range(num_lanes):
-            # check the vehicle's current  edge for lane leaders and followers
-            if len(edge_dict[this_edge][lane]) > 0:
-                ids, positions = zip(*edge_dict[this_edge][lane])
-                ids = list(ids)
-                positions = list(positions)
-                index = bisect_left(positions, this_pos)
-
-                # if you are at the end or the front of the edge, the lane
-                # leader is in the edges in front of you
-                if (lane == this_lane and index < len(positions) - 1) \
-                        or (lane != this_lane and index < len(positions)):
-                    # check if the index does not correspond to the current
-                    # vehicle
-                    if ids[index] == veh_id:
-                        leader[lane] = ids[index + 1]
-                        headway[lane] = (positions[index + 1] - this_pos -
-                                         self.get_length(leader[lane]))
-                    else:
-                        leader[lane] = ids[index]
-                        headway[lane] = (positions[index] - this_pos
-                                         - self.get_length(leader[lane]))
-
-                # you are in the back of the queue, the lane follower is in the
-                # edges behind you
-                if index > 0:
-                    follower[lane] = ids[index - 1]
-                    tailway[lane] = (this_pos - positions[index - 1]
-                                     - self.get_length(veh_id))
-
-            # if lane leader not found, check next edges
-            if leader[lane] == "":
-                headway[lane], leader[lane] = \
-                    self._next_edge_leaders(
-                    veh_id, edge_dict, lane, num_edges, env)
-
-            # if lane follower not found, check previous edges
-            if follower[lane] == "":
-                tailway[lane], follower[lane] = \
-                    self._prev_edge_followers(
-                    veh_id, edge_dict, lane, num_edges, env)
-
-        return headway, tailway, leader, follower
-
-    def _next_edge_leaders(self, veh_id, edge_dict, lane, num_edges, env):
-        """Search for leaders in the next edge.
-
-        Looks to the edges/junctions in front of the vehicle's current edge
-        for potential leaders. This is currently done by only looking one
-        edge/junction forwards.
-
-        Returns
-        -------
-        headway : float
-            lane headway for the specified lane
-        leader : str
-            lane leader for the specified lane
-        """
-        pos = self.get_position(veh_id)
-        edge = self.get_edge(veh_id)
-
-        headway = 1000  # env.scenario.length
-        leader = ""
-        add_length = 0  # length increment in headway
-
-        for _ in range(num_edges):
-            # break if there are no edge/lane pairs behind the current one
-            if len(env.scenario.next_edge(edge, lane)) == 0:
-                break
-
-            add_length += env.scenario.edge_length(edge)
-            edge, lane = env.scenario.next_edge(edge, lane)[0]
-
-            try:
-                if len(edge_dict[edge][lane]) > 0:
-                    leader = edge_dict[edge][lane][0][0]
-                    headway = edge_dict[edge][lane][0][1] - pos + add_length \
-                        - self.get_length(leader)
-            except KeyError:
-                # current edge has no vehicles, so move on
-                continue
-
-            # stop if a lane follower is found
-            if leader != "":
-                break
-
-        return headway, leader
-
-    def _prev_edge_followers(self, veh_id, edge_dict, lane, num_edges, env):
-        """Search for followers in the previous edge.
-
-        Looks to the edges/junctions behind the vehicle's current edge for
-        potential followers. This is currently done by only looking one
-        edge/junction backwards.
-
-        Returns
-        -------
-        tailway : float
-            lane tailway for the specified lane
-        follower : str
-            lane follower for the specified lane
-        """
-        pos = self.get_position(veh_id)
-        edge = self.get_edge(veh_id)
-
-        tailway = 1000  # env.scenario.length
-        follower = ""
-        add_length = 0  # length increment in headway
-
-        for _ in range(num_edges):
-            # break if there are no edge/lane pairs behind the current one
-            if len(env.scenario.prev_edge(edge, lane)) == 0:
-                break
-
-            edge, lane = env.scenario.prev_edge(edge, lane)[0]
-            add_length += env.scenario.edge_length(edge)
-
-            try:
-                if len(edge_dict[edge][lane]) > 0:
-                    tailway = pos - edge_dict[edge][lane][-1][1] + add_length \
-                              - self.get_length(veh_id)
-                    follower = edge_dict[edge][lane][-1][0]
-            except KeyError:
-                # current edge has no vehicles, so move on
-                continue
-
-            # stop if a lane follower is found
-            if follower != "":
-                break
-
-        return tailway, follower
->>>>>>> 982184d5
 
 
 class SimParams(object):
