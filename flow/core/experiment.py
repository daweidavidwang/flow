--- conflicted
+++ resolved
@@ -257,31 +257,6 @@
         print("steps/second:", np.mean(times))
         self.env.terminate()
 
-<<<<<<< HEAD
-        if convert_to_csv and self.env.simulator == "traci":
-            # wait a short period of time to ensure the xml file is readable
-            time.sleep(0.1)
-
-            write_dict_to_csv(trajectory_table_path, extra_info)
-            write_dict_to_csv(metadata_table_path, metadata, True)
-
-            if to_aws:
-                upload_to_s3(
-                    'circles.data.pipeline',
-                    'metadata_table/date={0}/partition_name={1}_METADATA/'
-                    '{1}_METADATA.csv'.format(cur_date, source_id),
-                    metadata_table_path)
-                upload_to_s3(
-                    'circles.data.pipeline',
-                    'fact_vehicle_trace/date={0}/partition_name={1}/'
-                    '{1}.csv'.format(cur_date, source_id),
-                    trajectory_table_path,
-                    {
-                        'network': metadata['network'][0],
-                        'is_baseline': metadata['is_baseline'][0],
-                    }
-                )
-=======
         if to_aws:
             tsd_main(
                 trajectory_table_path,
@@ -310,6 +285,5 @@
                 '{1}.png'.format(cur_date, source_id),
                 trajectory_table_path.replace('csv', 'png')
             )
->>>>>>> 5e1a8372
 
         return info_dict