--- conflicted
+++ resolved
@@ -1,11 +1,8 @@
 """Contains an experiment class for running simulations."""
 from flow.core.util import emission_to_csv
 from flow.utils.registry import make_create_env
-<<<<<<< HEAD
-from examples.data_pipeline import generate_trajectory_table, upload_to_s3
-=======
-from flow.data_pipeline.data_pipeline import generate_trajectory_from_flow, upload_to_s3, extra_init, get_extra_info
->>>>>>> 97f3ccdf
+from flow.data_pipeline.data_pipeline import generate_trajectory_from_flow, upload_to_s3, get_extra_info
+from collections import defaultdict
 import datetime
 import logging
 import time
@@ -92,11 +89,7 @@
 
         logging.info("Initializing environment.")
 
-<<<<<<< HEAD
-    def run(self, num_runs, rl_actions=None, convert_to_csv=False, partition_name=None):
-=======
     def run(self, num_runs, rl_actions=None, convert_to_csv=False, partition_name=None, only_query=""):
->>>>>>> 97f3ccdf
         """Run the given network for a set number of runs.
 
         Parameters
@@ -113,13 +106,10 @@
             Specifies the S3 partition you want to store the output file,
             will be used to later for query. If NONE, won't upload output
             to S3.
-<<<<<<< HEAD
-=======
         only_query: str
             Specifies which queries should be automatically run when the
             simulation data gets uploaded to S3. If an empty str is passed in,
             then it implies no queries should be run on this.
->>>>>>> 97f3ccdf
 
         Returns
         -------
@@ -158,13 +148,8 @@
         # time profiling information
         t = time.time()
         times = []
-<<<<<<< HEAD
-        extra_info = {"time": [], "id": [], "headway": [], "acceleration": [], "leader_id": [], "follower_id": [],
-                   "leader_rel_speed": [], "accel_without_noise": [], "road_grade": []}
-=======
-        extra_info = extra_init()
+        extra_info = defaultdict(lambda: [])
         source_id = 'flow_{}'.format(uuid.uuid4().hex)
->>>>>>> 97f3ccdf
 
         for i in range(num_runs):
             ret = 0
@@ -183,21 +168,8 @@
                 ret += reward
 
                 # collect additional information for the data pipeline
-<<<<<<< HEAD
-                for vid in veh_ids:
-                    extra_info["time"].append(self.env.k.vehicle.get_timestep(veh_ids[0]) / 1000)
-                    extra_info["id"].append(vid)
-                    extra_info["headway"].append(self.env.k.vehicle.get_headway(vid))
-                    extra_info["acceleration"].append(self.env.k.vehicle.get_accel(vid))
-                    extra_info["leader_id"].append(self.env.k.vehicle.get_leader(vid))
-                    extra_info["follower_id"].append(self.env.k.vehicle.get_follower(vid))
-                    extra_info["leader_rel_speed"].append(self.env.k.vehicle.get_speed(self.env.k.vehicle.get_leader(vid)) - self.env.k.vehicle.get_speed(vid))
-                    extra_info["accel_without_noise"].append(self.env.k.vehicle.get_accel_without_noise(vid))
-                    extra_info["road_grade"].append(self.env.k.vehicle.get_road_grade(vid))
-=======
                 get_extra_info(self.env.k.vehicle, extra_info, veh_ids)
                 extra_info["source_id"].extend(['{}_run_{}'.format(source_id, i)] * len(veh_ids))
->>>>>>> 97f3ccdf
 
                 # Compute the results for the custom callables.
                 for (key, lambda_func) in self.custom_callables.items():
@@ -241,13 +213,6 @@
             # Delete the .xml version of the emission file.
             os.remove(emission_path)
 
-<<<<<<< HEAD
-            output_file = generate_trajectory_table(emission_path[:-4] + ".csv", extra_info, partition_name)
-
-            if partition_name:
-                upload_to_s3('brent.experiments', 'trajectory-output/' + 'partition_name=' + partition_name + '/'
-                             + output_file.split('/')[-1], output_file)
-=======
             trajectory_table_path = './data/' + source_id + ".csv"
             upload_file_path = generate_trajectory_from_flow(trajectory_table_path, extra_info, partition_name)
 
@@ -261,6 +226,5 @@
 
             # delete the S3-only version of the trajectory file
             os.remove(upload_file_path)
->>>>>>> 97f3ccdf
 
         return info_dict