--- conflicted
+++ resolved
@@ -1,18 +1,16 @@
 """Contains an experiment class for running simulations."""
 from flow.utils.registry import make_create_env
-<<<<<<< HEAD
 from flow.data_pipeline.data_pipeline import write_dict_to_csv, upload_to_s3, get_extra_info, get_configuration
 from flow.data_pipeline.leaderboard_utils import network_name_translate
 from flow.visualize.time_space_diagram import tsd_main
 from collections import defaultdict
-from datetime import datetime, timezone
-=======
+from datetime import timezone
 from datetime import datetime
->>>>>>> d36da2e5
 import logging
 import time
 import numpy as np
 import uuid
+import os
 
 
 class Experiment:
@@ -234,32 +232,33 @@
         print("steps/second:", np.mean(times))
         self.env.terminate()
 
-<<<<<<< HEAD
-        if convert_to_csv and self.env.simulator == "traci":
-            # wait a short period of time to ensure the xml file is readable
-            time.sleep(0.1)
-
-            write_dict_to_csv(trajectory_table_path, extra_info)
-            write_dict_to_csv(metadata_table_path, metadata, True)
-
-            if to_aws:
-                tsd_main(trajectory_table_path,
-                     {'network': self.env.network.__class__},
-                     min_speed=0,
-                     max_speed=10,
-                     start=self.env.env_params.warmup_steps)
-                upload_to_s3('circles.data.pipeline',
-                             'metadata_table/date={0}/partition_name={1}_METADATA/{1}_METADATA.csv'.format(cur_date,
-                                                                                                           source_id),
-                             metadata_table_path)
-                upload_to_s3('circles.data.pipeline',
-                             'fact_vehicle_trace/date={0}/partition_name={1}/{1}.csv'.format(cur_date, source_id),
-                             trajectory_table_path,
-                             {'network': metadata['network'][0], 'is_baseline': metadata['is_baseline'][0]})
-                upload_to_s3('circles.data.pipeline',
-                             'time_space_diagram/date={0}/partition_name={1}/{1}.png'.format(cur_date, source_id),
-                             trajectory_table_path.replace('csv', 'png'))
-
-=======
->>>>>>> d36da2e5
+        if to_aws:
+            tsd_main(
+                trajectory_table_path,
+                {'network': self.env.network.__class__},
+                min_speed=0,
+                max_speed=10,
+                start=self.env.env_params.warmup_steps
+            )
+            upload_to_s3(
+                'circles.data.pipeline',
+                'metadata_table/date={0}/partition_name={1}_METADATA/'
+                '{1}_METADATA.csv'.format(cur_date, source_id),
+                metadata_table_path
+            )
+            upload_to_s3(
+                'circles.data.pipeline',
+                'fact_vehicle_trace/date={0}/partition_name={1}/'
+                '{1}.csv'.format(cur_date, source_id),
+                trajectory_table_path,
+                {'network': metadata['network'][0],
+                 'is_baseline': metadata['is_baseline'][0]}
+            )
+            upload_to_s3(
+                'circles.data.pipeline',
+                'time_space_diagram/date={0}/partition_name={1}/'
+                '{1}.png'.format(cur_date, source_id),
+                trajectory_table_path.replace('csv', 'png')
+            )
+
         return info_dict