"""Script containing the TraCI vehicle kernel class."""
import traceback

from flow.core.kernel.vehicle import KernelVehicle
import traci.constants as tc
from traci.exceptions import FatalTraCIError, TraCIException
import numpy as np
import collections
import warnings
from flow.controllers.car_following_models import SimCarFollowingController
from flow.controllers.rlcontroller import RLController
from flow.controllers.lane_change_controllers import SimLaneChangeController
from flow.networks import I210SubNetwork
from flow.networks import HighwayNetwork
from flow.controllers.lane_change_controllers import AILaneChangeController
from bisect import bisect_left
import itertools
from copy import deepcopy

# colors for vehicles
WHITE = (255, 255, 255)
CYAN = (0, 255, 255)
RED = (255, 0, 0)
GREEN = (0, 255, 0)
STEPS = 10
rdelta = 255 / STEPS
# smoothly go from red to green as the speed increases
color_bins = [[int(255 - rdelta * i), int(rdelta * i), 0] for i in
              range(STEPS + 1)]


class TraCIVehicle(KernelVehicle):
    """Flow kernel for the TraCI API.

    Extends flow.core.kernel.vehicle.base.KernelVehicle
    """

    def __init__(self,
                 master_kernel,
                 sim_params):
        """See parent class."""
        KernelVehicle.__init__(self, master_kernel, sim_params)

        self.__ids = []  # ids of all vehicles
        self.__human_ids = []  # ids of human-driven vehicles
        self.__controlled_ids = []  # ids of flow-controlled vehicles
        self.__controlled_lc_ids = []  # ids of flow lc-controlled vehicles
        self.__rl_ids = []  # ids of rl-controlled vehicles
        self.__observed_ids = []  # ids of the observed vehicles

        # vehicles: Key = Vehicle ID, Value = Dictionary describing the vehicle
        # Ordered dictionary used to keep neural net inputs in order
        self.__vehicles = collections.OrderedDict()

        # create a sumo_observations variable that will carry all information
        # on the state of the vehicles for a given time step
        self.__sumo_obs = {}

        # total number of vehicles in the network
        self.num_vehicles = 0
        # number of rl vehicles in the network
        self.num_rl_vehicles = 0
        # number of vehicles  loaded but not departed vehicles
        self.num_not_departed = 0

        # contains the parameters associated with each type of vehicle
        self.type_parameters = {}

        # contain the minGap attribute of each type of vehicle
        self.minGap = {}

        # list of vehicle ids located in each edge in the network
        self._ids_by_edge = dict()

        # number of vehicles that entered the network for every time-step
        self._num_departed = []
        self._departed_ids = []

        # number of vehicles to exit the network for every time-step
        self._num_arrived = []
        self._arrived_ids = []
        self._arrived_rl_ids = []

        # whether or not to automatically color vehicles
        try:
            self._color_by_speed = sim_params.color_by_speed
            self._force_color_update = sim_params.force_color_update
        except AttributeError:
            self._force_color_update = False

        # old speeds used to compute accelerations
        self.previous_speeds = {}
        # The time that previous speed is recorded, used to calculate realized_accel
        self.previous_time = 0

        self._is_highway_i210 = \
            isinstance(self.master_kernel.network.network, I210SubNetwork) or \
            isinstance(self.master_kernel.network.network, HighwayNetwork)

        # flag to collect lane leaders/followers/headways/tailways for all
        self.collect_info_all = False

    def initialize(self, vehicles):
        """Initialize vehicle state information.

        This is responsible for collecting vehicle type information from the
        VehicleParams object and placing them within the Vehicles kernel.

        Parameters
        ----------
        vehicles : flow.core.params.VehicleParams
            initial vehicle parameter information, including the types of
            individual vehicles and their initial speeds
        """
        self.type_parameters = vehicles.type_parameters
        self.minGap = vehicles.minGap
        self.num_vehicles = 0
        self.num_rl_vehicles = 0
        self.num_not_departed = 0

        self.__vehicles.clear()
        for typ in vehicles.initial:
            for i in range(typ['num_vehicles']):
                veh_id = '{}_{}'.format(typ['veh_id'], i)
                self.__vehicles[veh_id] = dict()
                self.__vehicles[veh_id]['type'] = typ['veh_id']
                self.__vehicles[veh_id]['initial_speed'] = typ['initial_speed']
                self.num_vehicles += 1
                if typ['acceleration_controller'][0] == RLController:
                    self.num_rl_vehicles += 1

    def update(self, reset):
        """See parent class.

        The following actions are performed:

        * The state of all vehicles is modified to match their state at the
          current time step. This includes states specified by sumo, and states
          explicitly defined by flow, e.g. "num_arrived".
        * If vehicles exit the network, they are removed from the vehicles
          class, and newly departed vehicles are introduced to the class.

        Parameters
        ----------
        reset : bool
            specifies whether the simulator was reset in the last simulation
            step
        """
        # copy over the previous speeds
        vehicle_obs = {}
        for veh_id in self.__ids:
            self.previous_speeds[veh_id] = self.get_speed(veh_id)
            vehicle_obs[veh_id] = \
                self.kernel_api.vehicle.getSubscriptionResults(veh_id)
        sim_obs = self.kernel_api.simulation.getSubscriptionResults()

        arrived_rl_ids = []
        # remove exiting vehicles from the vehicles class
        for veh_id in sim_obs[tc.VAR_ARRIVED_VEHICLES_IDS]:
            if veh_id in self.get_rl_ids():
                arrived_rl_ids.append(veh_id)
            if veh_id in sim_obs[tc.VAR_TELEPORT_STARTING_VEHICLES_IDS]:
                # this is meant to resolve the KeyError bug when there are
                # collisions
                vehicle_obs[veh_id] = self.__sumo_obs[veh_id]
            self.remove(veh_id)
            # remove exiting vehicles from the vehicle subscription if they
            # haven't been removed already
            if vehicle_obs[veh_id] is None:
                vehicle_obs.pop(veh_id, None)
        self._arrived_rl_ids.append(arrived_rl_ids)

        # add entering vehicles into the vehicles class
        for veh_id in sim_obs[tc.VAR_DEPARTED_VEHICLES_IDS]:
            if veh_id in self.get_ids() and vehicle_obs[veh_id] is not None:
                # this occurs when a vehicle is actively being removed and
                # placed again in the network to ensure a constant number of
                # total vehicles (e.g. TrafficLightGridEnv). In this case, the vehicle
                # is already in the class; its state data just needs to be
                # updated
                pass
            else:
                veh_type = self.kernel_api.vehicle.getTypeID(veh_id)
                obs = self._add_departed(veh_id, veh_type)
                # add the subscription information of the new vehicle
                vehicle_obs[veh_id] = obs

        if reset:
            self.time_counter = 0

            # reset all necessary values
            self.prev_last_lc = dict()
            for veh_id in self.__rl_ids:
                self.__vehicles[veh_id]["last_lc"] = -float("inf")
                self.prev_last_lc[veh_id] = -float("inf")
            self._num_departed.clear()
            self._num_arrived.clear()
            self._departed_ids = []
            self._arrived_ids = []
            self._arrived_rl_ids.clear()
            self.num_not_departed = 0

            # add vehicles from a network template, if applicable
            if hasattr(self.master_kernel.network.network,
                       "template_vehicles"):
                for veh_id in self.master_kernel.network.network. \
                        template_vehicles:
                    vals = deepcopy(self.master_kernel.network.network.
                                    template_vehicles[veh_id])
                    # a step is executed during initialization, so add this sim
                    # step to the departure time of vehicles
                    vals['depart'] = str(
                        float(vals['depart']) + 2 * self.sim_step)
                    self.kernel_api.vehicle.addFull(
                        veh_id, 'route{}_0'.format(veh_id), **vals)
        else:
            self.time_counter += 1
            # update the "last_lc" variable
            for veh_id in self.__rl_ids:
                prev_lane = self.get_lane(veh_id)
                if vehicle_obs[veh_id][tc.VAR_LANE_INDEX] != prev_lane:
                    self.__vehicles[veh_id]["last_lc"] = self.time_counter

            # updated the list of departed and arrived vehicles
            self._num_departed.append(sim_obs[tc.VAR_LOADED_VEHICLES_NUMBER])
            self._num_arrived.append(sim_obs[tc.VAR_ARRIVED_VEHICLES_NUMBER])
            self._departed_ids = sim_obs[tc.VAR_DEPARTED_VEHICLES_IDS]
            self._arrived_ids = sim_obs[tc.VAR_ARRIVED_VEHICLES_IDS]

            # update the number of not departed vehicles
            self.num_not_departed += sim_obs[tc.VAR_LOADED_VEHICLES_NUMBER] - \
                sim_obs[tc.VAR_DEPARTED_VEHICLES_NUMBER]

        # Update features specific for the pyglet renderer.
        pyglet_renderer = self.master_kernel.network.sim_params.render \
            in ['gray', 'dgray', 'rgb', 'drgb']
        if pyglet_renderer:
            for veh_id in self.__ids:
                try:
                    _position = vehicle_obs.get(veh_id, {}).get(
                        tc.VAR_POSITION, -1001)
                    _angle = vehicle_obs.get(veh_id, {}).get(
                        tc.VAR_ANGLE, -1001)
                    _time_step = sim_obs[tc.VAR_TIME_STEP]
                    _time_delta = sim_obs[tc.VAR_DELTA_T]
                    self.__vehicles[veh_id]["orientation"] = \
                        list(_position) + [_angle]
                    self.__vehicles[veh_id]["timestep"] = _time_step
                    self.__vehicles[veh_id]["timedelta"] = _time_delta
                except TypeError:
                    print(traceback.format_exc())

        # Update the "headway", "leader", and "follower" variables.
        if not self._is_highway_i210:
            for veh_id in self.__ids:
                headway = vehicle_obs.get(veh_id, {}).get(tc.VAR_LEADER, None)
                # check for a collided vehicle or a vehicle with no leader
                if headway is None:
                    self.__vehicles[veh_id]["leader"] = None
                    self.__vehicles[veh_id]["follower"] = None
                    self.__vehicles[veh_id]["headway"] = 1e+3
                else:
                    min_gap = self.minGap[self.get_type(veh_id)]
                    self.__vehicles[veh_id]["headway"] = headway[1] + min_gap
                    self.__vehicles[veh_id]["leader"] = headway[0]

        # update the sumo observations variable
        self.__sumo_obs = vehicle_obs.copy()

        # update the lane leaders data for each vehicle
        self._multi_lane_headways()

        # make sure the rl vehicle list is still sorted
        self.__rl_ids.sort()

        if self._is_highway_i210:
            self._update_headways()

    def _add_departed(self, veh_id, veh_type):
        """Add a vehicle that entered the network from an inflow or reset.

        Parameters
        ----------
        veh_id: str
            name of the vehicle
        veh_type: str
            type of vehicle, as specified to sumo

        Returns
        -------
        dict
            subscription results from the new vehicle
        """
        if veh_type not in self.type_parameters:
            raise KeyError("Entering vehicle is not a valid type.")

        if veh_id not in self.__ids:
            self.__ids.append(veh_id)
        if veh_id not in self.__vehicles:
            self.num_vehicles += 1
            self.__vehicles[veh_id] = dict()

        self.set_vehicle_type(veh_id, veh_type)

        # subscribe the new vehicle
        self.kernel_api.vehicle.subscribe(veh_id, [
            tc.VAR_LANE_INDEX, tc.VAR_LANEPOSITION,
            tc.VAR_ROAD_ID,
            tc.VAR_SPEED,
            tc.VAR_EDGES,
            tc.VAR_POSITION,
            tc.VAR_ANGLE,
            tc.VAR_SPEED_WITHOUT_TRACI,
            tc.VAR_FUELCONSUMPTION,
            tc.VAR_DISTANCE
        ])
        self.kernel_api.vehicle.subscribeLeader(veh_id, 2000)

        # some constant vehicle parameters to the vehicles class
        self.__vehicles[veh_id][
            "length"] = self.kernel_api.vehicle.getLength(
            veh_id)

        # set the "last_lc" parameter of the vehicle
        self.__vehicles[veh_id]["last_lc"] = -float("inf")

        # get initial state info
        self.__sumo_obs[veh_id] = dict()
        self.__sumo_obs[veh_id][tc.VAR_ROAD_ID] = \
            self.kernel_api.vehicle.getRoadID(veh_id)
        self.__sumo_obs[veh_id][tc.VAR_LANEPOSITION] = \
            self.kernel_api.vehicle.getLanePosition(veh_id)
        self.__sumo_obs[veh_id][tc.VAR_LANE_INDEX] = \
            self.kernel_api.vehicle.getLaneIndex(veh_id)
        self.__sumo_obs[veh_id][tc.VAR_SPEED] = \
            self.kernel_api.vehicle.getSpeed(veh_id)
        self.__sumo_obs[veh_id][tc.VAR_FUELCONSUMPTION] = \
            self.kernel_api.vehicle.getFuelConsumption(veh_id)

        # get the subscription results from the new vehicle
        new_obs = self.kernel_api.vehicle.getSubscriptionResults(veh_id)

        return new_obs

    def set_vehicle_type(self, veh_id, veh_type):
        """Update/initialize the type of a specific vehicle internally.

        Parameters
        ----------
        veh_id : str
            the name of the vehicle
        veh_type : str
            the vehicle type to use
        """
        # specify the type
        self.__vehicles[veh_id]["type"] = veh_type

        # specify energy model
        self.__vehicles[veh_id]["energy_model"] = self.type_parameters[
            veh_type]["energy_model"]()

        car_following_params = \
            self.type_parameters[veh_type]["car_following_params"]

        # specify the acceleration controller class
        accel_controller = \
            self.type_parameters[veh_type]["acceleration_controller"]
        self.__vehicles[veh_id]["acc_controller"] = \
            accel_controller[0](veh_id,
                                car_following_params=car_following_params,
                                **accel_controller[1])

        # specify the lane-changing controller class
        lc_controller = \
            self.type_parameters[veh_type]["lane_change_controller"]
        self.__vehicles[veh_id]["lane_changer"] = \
            lc_controller[0](veh_id=veh_id, **lc_controller[1])

        # if lane changer is AILaneChangeController, set collect info flag True
        if lc_controller[0] == AILaneChangeController and \
                not self.collect_info_all:
            self.collect_info_all = True

        # specify the routing controller class
        rt_controller = self.type_parameters[veh_type]["routing_controller"]
        if rt_controller is not None:
            self.__vehicles[veh_id]["router"] = \
                rt_controller[0](veh_id=veh_id, router_params=rt_controller[1])
        else:
            self.__vehicles[veh_id]["router"] = None

        # add the vehicle's id to the list of vehicle ids
        if accel_controller[0] == RLController:
            # Remove from the human-driven lists if it was ever there. Needed
            # when updating the vehicle type dynamically.
            if veh_id in self.__human_ids:
                self.__human_ids.remove(veh_id)
            if veh_id in self.__controlled_ids:
                self.__controlled_ids.remove(veh_id)
            if veh_id in self.__controlled_lc_ids:
                self.__controlled_lc_ids.remove(veh_id)

            if veh_id not in self.__rl_ids:
                self.__rl_ids.append(veh_id)
        else:
            # Remove from the RL lists if it was ever there. Needed when
            # updating the vehicle type dynamically.
            if veh_id in self.__rl_ids:
                self.__rl_ids.remove(veh_id)

            if veh_id not in self.__human_ids:
                self.__human_ids.append(veh_id)
                if accel_controller[0] != SimCarFollowingController:
                    self.__controlled_ids.append(veh_id)
                if lc_controller[0] != SimLaneChangeController:
                    self.__controlled_lc_ids.append(veh_id)

<<<<<<< HEAD
        # features to subscribe (excluding headway data)
        subscribe_ids = [
            tc.VAR_LANE_INDEX,
            tc.VAR_LANEPOSITION,
            tc.VAR_ROAD_ID,
            tc.VAR_SPEED,
            tc.VAR_EDGES,
            tc.VAR_POSITION,
            tc.VAR_SPEED_WITHOUT_TRACI,
            tc.VAR_DISTANCE
        ]
        pyglet_renderer = self.master_kernel.network.sim_params.render \
            in ['gray', 'dgray', 'rgb', 'drgb']
        if pyglet_renderer:
            subscribe_ids.append(tc.VAR_ANGLE)

        # subscribe the new vehicle
        self.kernel_api.vehicle.subscribe(veh_id, subscribe_ids)
        if not self._is_highway_i210:
            self.kernel_api.vehicle.subscribeLeader(veh_id, 2000)

        # some constant vehicle parameters to the vehicles class
        self.__vehicles[veh_id]["length"] = self.kernel_api.vehicle.getLength(
            veh_id)

        # set the "last_lc" parameter of the vehicle
        self.__vehicles[veh_id]["last_lc"] = -float("inf")

=======
>>>>>>> 94800b6a
        # specify the initial speed
        self.__vehicles[veh_id]["initial_speed"] = \
            self.type_parameters[veh_type]["initial_speed"]

        # set the speed mode for the vehicle
        speed_mode = self.type_parameters[veh_type][
            "car_following_params"].speed_mode
        self.kernel_api.vehicle.setSpeedMode(veh_id, speed_mode)

        # set the lane changing mode for the vehicle
        lc_mode = self.type_parameters[veh_type][
            "lane_change_params"].lane_change_mode
        self.kernel_api.vehicle.setLaneChangeMode(veh_id, lc_mode)

<<<<<<< HEAD
        # get initial state info
        self.__sumo_obs[veh_id] = dict()
        self.__sumo_obs[veh_id][tc.VAR_ROAD_ID] = \
            self.kernel_api.vehicle.getRoadID(veh_id)
        self.__sumo_obs[veh_id][tc.VAR_LANEPOSITION] = \
            self.kernel_api.vehicle.getLanePosition(veh_id)
        self.__sumo_obs[veh_id][tc.VAR_LANE_INDEX] = \
            self.kernel_api.vehicle.getLaneIndex(veh_id)
        self.__sumo_obs[veh_id][tc.VAR_SPEED] = \
            self.kernel_api.vehicle.getSpeed(veh_id)

=======
>>>>>>> 94800b6a
        # make sure that the order of rl_ids is kept sorted
        self.__rl_ids.sort()
        self.num_rl_vehicles = len(self.__rl_ids)

    def reset(self):
        """See parent class."""
        self.previous_speeds = {}

    def remove(self, veh_id, from_sumo=True):
        """See parent class."""
        # remove from sumo
        if from_sumo:
            if veh_id in self.kernel_api.vehicle.getIDList():
                self.kernel_api.vehicle.unsubscribe(veh_id)
                self.kernel_api.vehicle.remove(veh_id)

        if veh_id in self.__ids:
            self.__ids.remove(veh_id)

        # remove from the vehicles kernel
        if veh_id in self.__vehicles:
            del self.__vehicles[veh_id]

        if veh_id in self.__sumo_obs:
            del self.__sumo_obs[veh_id]

        # remove it from all other id lists (if it is there)
        if veh_id in self.__human_ids:
            self.__human_ids.remove(veh_id)
            if veh_id in self.__controlled_ids:
                self.__controlled_ids.remove(veh_id)
            if veh_id in self.__controlled_lc_ids:
                self.__controlled_lc_ids.remove(veh_id)
        elif veh_id in self.__rl_ids:
            self.__rl_ids.remove(veh_id)
            # make sure that the rl ids remain sorted
            self.__rl_ids.sort()

        # modify the number of vehicles and RL vehicles
        self.num_vehicles = len(self.get_ids())
        self.num_rl_vehicles = len(self.get_rl_ids())

    def test_set_speed(self, veh_id, speed):
        """Set the speed of the specified vehicle."""
        self.__sumo_obs[veh_id][tc.VAR_SPEED] = speed

    def test_set_edge(self, veh_id, edge):
        """Set the speed of the specified vehicle."""
        self.__sumo_obs[veh_id][tc.VAR_ROAD_ID] = edge

    def set_follower(self, veh_id, follower):
        """Set the follower of the specified vehicle."""
        self.__vehicles[veh_id]["follower"] = follower

    def set_headway(self, veh_id, headway):
        """Set the headway of the specified vehicle."""
        self.__vehicles[veh_id]["headway"] = headway

    def get_orientation(self, veh_id):
        """See parent class."""
        return self.__vehicles[veh_id]["orientation"]

    def get_timestep(self, veh_id):
        """See parent class."""
        return self.__vehicles[veh_id]["timestep"]

    def get_timedelta(self, veh_id):
        """See parent class."""
        return self.__vehicles[veh_id]["timedelta"]

    def get_type(self, veh_id):
        """Return the type of the vehicle of veh_id."""
        return self.__vehicles[veh_id]["type"]

    def get_initial_speed(self, veh_id):
        """Return the initial speed of the vehicle of veh_id."""
        return self.__vehicles[veh_id]["initial_speed"]

    def get_ids(self):
        """See parent class."""
        return self.__ids

    def get_human_ids(self):
        """See parent class."""
        return self.__human_ids

    def get_controlled_ids(self):
        """See parent class."""
        return self.__controlled_ids

    def get_controlled_lc_ids(self):
        """See parent class."""
        return self.__controlled_lc_ids

    def get_rl_ids(self):
        """See parent class."""
        return self.__rl_ids

    def set_observed(self, veh_id):
        """See parent class."""
        if veh_id not in self.__observed_ids:
            self.__observed_ids.append(veh_id)

    def remove_observed(self, veh_id):
        """See parent class."""
        if veh_id in self.__observed_ids:
            self.__observed_ids.remove(veh_id)

    def get_observed_ids(self):
        """See parent class."""
        return self.__observed_ids

    def get_ids_by_edge(self, edges):
        """See parent class."""
        if isinstance(edges, (list, np.ndarray)):
            return sum([self.get_ids_by_edge(edge) for edge in edges], [])
        return self._ids_by_edge.get(edges, []) or []

    def get_inflow_rate(self, time_span):
        """See parent class."""
        if len(self._num_departed) == 0:
            return 0
        num_inflow = self._num_departed[-int(time_span / self.sim_step):]
        return 3600 * sum(num_inflow) / (len(num_inflow) * self.sim_step)

    def get_outflow_rate(self, time_span):
        """See parent class."""
        if len(self._num_arrived) == 0:
            return 0
        num_outflow = self._num_arrived[-int(time_span / self.sim_step):]
        return 3600 * sum(num_outflow) / (len(num_outflow) * self.sim_step)

    def get_num_arrived(self):
        """See parent class."""
        if len(self._num_arrived) > 0:
            return self._num_arrived[-1]
        else:
            return 0

    def get_arrived_ids(self):
        """See parent class."""
        return self._arrived_ids

    def get_arrived_rl_ids(self, k=1):
        """See parent class."""
        if len(self._arrived_rl_ids) > 0:
            arrived = []
            for arr in self._arrived_rl_ids[-k:]:
                arrived.extend(arr)
            return arrived
        else:
            return 0

    def get_departed_ids(self):
        """See parent class."""
        return self._departed_ids

    def get_num_not_departed(self):
        """See parent class."""
        return self.num_not_departed

    def get_energy_model(self, veh_id, error=""):
        """See parent class."""
        if isinstance(veh_id, (list, np.ndarray)):
            return [self.get_energy_model(vehID) for vehID in veh_id]
        try:
            return self.__vehicles.get(veh_id, {'energy_model': error})['energy_model']
        except KeyError:
            print("Energy model not specified for vehicle {}".format(veh_id))
            raise

    def get_previous_speed(self, veh_id, error=-1001):
        """See parent class."""
        if isinstance(veh_id, (list, np.ndarray)):
            return [self.get_previous_speed(vehID, error) for vehID in veh_id]
        return self.previous_speeds.get(veh_id, 0)

    def get_speed(self, veh_id, error=-1001):
        """See parent class."""
        if isinstance(veh_id, (list, np.ndarray)):
            return [self.get_speed(vehID, error) for vehID in veh_id]
        return self.__sumo_obs.get(veh_id, {}).get(tc.VAR_SPEED, error)

    def get_default_speed(self, veh_id, error=-1001):
        """See parent class."""
        if isinstance(veh_id, (list, np.ndarray)):
            return [self.get_default_speed(vehID, error) for vehID in veh_id]
        return self.__sumo_obs.get(veh_id, {}).get(tc.VAR_SPEED_WITHOUT_TRACI,
                                                   error)

    def get_position(self, veh_id, error=-1001):
        """See parent class."""
        if isinstance(veh_id, (list, np.ndarray)):
            return [self.get_position(vehID, error) for vehID in veh_id]
        return self.__sumo_obs.get(veh_id, {}).get(tc.VAR_LANEPOSITION, error)

    def get_edge(self, veh_id, error=""):
        """See parent class."""
        if isinstance(veh_id, (list, np.ndarray)):
            return [self.get_edge(vehID, error) for vehID in veh_id]
        return self.__sumo_obs.get(veh_id, {}).get(tc.VAR_ROAD_ID, error)

    def get_lane(self, veh_id, error=-1001):
        """See parent class."""
        if isinstance(veh_id, (list, np.ndarray)):
            return [self.get_lane(vehID, error) for vehID in veh_id]
        return self.__sumo_obs.get(veh_id, {}).get(tc.VAR_LANE_INDEX, error)

    def get_route(self, veh_id, error=None):
        """See parent class."""
        if error is None:
            error = list()
        if isinstance(veh_id, (list, np.ndarray)):
            return [self.get_route(vehID, error) for vehID in veh_id]
        return self.__sumo_obs.get(veh_id, {}).get(tc.VAR_EDGES, error)

    def get_length(self, veh_id, error=-1001):
        """See parent class."""
        if isinstance(veh_id, (list, np.ndarray)):
            return [self.get_length(vehID, error) for vehID in veh_id]
        return self.__vehicles.get(veh_id, {}).get("length", error)

    def get_leader(self, veh_id, error=""):
        """See parent class."""
        if isinstance(veh_id, (list, np.ndarray)):
            return [self.get_leader(vehID, error) for vehID in veh_id]
        return self.__vehicles.get(veh_id, {}).get("leader", error)

    def get_follower(self, veh_id, error=""):
        """See parent class."""
        if isinstance(veh_id, (list, np.ndarray)):
            return [self.get_follower(vehID, error) for vehID in veh_id]
        return self.__vehicles.get(veh_id, {}).get("follower", error)

    def get_headway(self, veh_id, error=-1001):
        """See parent class."""
        if isinstance(veh_id, (list, np.ndarray)):
            return [self.get_headway(vehID, error) for vehID in veh_id]
        return self.__vehicles.get(veh_id, {}).get("headway", error)

    def _update_headways(self):
        """Update the adjacent vehicle data (for the I210 and highway)."""
        # Separate the vehicles by lane.
        veh_ids = [[] for _ in range(6)]
        for veh_id in self.get_ids():
            veh_ids[self._get_lane(veh_id)].append(veh_id)

        for lane in range(6):
            # Sort each vehicle based on the position it is on it's given lane.
            sorted_ids = sorted(veh_ids[lane], key=self.get_x_by_id)

            # Update the headways, tailways, leaders, and followers for each
            # vehicle.
            for i, veh_id in enumerate(sorted_ids):
                pos = self.get_x_by_id(veh_id)

                # The front vehicle has no leaders.
                if i == len(sorted_ids) - 1:
                    leader = None
                    headway = 1000
                else:
                    leader = sorted_ids[i + 1]
                    headway = self.get_x_by_id(leader) - pos - 5

                # The back vehicle have no followers.
                if i == 0:
                    follower = None
                else:
                    follower = sorted_ids[i - 1]

                self.__vehicles[veh_id]["leader"] = leader
                self.__vehicles[veh_id]["headway"] = headway
                self.__vehicles[veh_id]["follower"] = follower

    def _get_lane(self, veh_id):
        """Return a processed lane number."""
        lane = self.get_lane(veh_id)
        edge = self.get_edge(veh_id)
        return lane + 1 if edge not in [
            "119257908#1-AddedOnRampEdge",
            "119257908#1-AddedOffRampEdge",
            ":119257908#1-AddedOnRampNode_0",
            ":119257908#1-AddedOffRampNode_0",
            "119257908#3",
        ] else lane

    def get_last_lc(self, veh_id, error=-1001):
        """See parent class."""
        if isinstance(veh_id, (list, np.ndarray)):
            return [self.get_headway(vehID, error) for vehID in veh_id]

        if veh_id not in self.__rl_ids:
            warnings.warn('Vehicle {} is not RL vehicle, "last_lc" term set to'
                          ' {}.'.format(veh_id, error))
            return error
        else:
            return self.__vehicles.get(veh_id, {}).get("last_lc", error)

    def get_acc_controller(self, veh_id, error=None):
        """See parent class."""
        if isinstance(veh_id, (list, np.ndarray)):
            return [self.get_acc_controller(vehID, error) for vehID in veh_id]
        return self.__vehicles.get(veh_id, {}).get("acc_controller", error)

    def get_lane_changing_controller(self, veh_id, error=None):
        """See parent class."""
        if isinstance(veh_id, (list, np.ndarray)):
            return [
                self.get_lane_changing_controller(vehID, error)
                for vehID in veh_id
            ]
        return self.__vehicles.get(veh_id, {}).get("lane_changer", error)

    def get_routing_controller(self, veh_id, error=None):
        """See parent class."""
        if isinstance(veh_id, (list, np.ndarray)):
            return [
                self.get_routing_controller(vehID, error) for vehID in veh_id
            ]
        return self.__vehicles.get(veh_id, {}).get("router", error)

    def set_lane_headways(self, veh_id, lane_headways):
        """Set the lane headways of the specified vehicle."""
        self.__vehicles[veh_id]["lane_headways"] = lane_headways

    def get_lane_headways(self, veh_id, error=None):
        """See parent class."""
        if error is None:
            error = list()
        if isinstance(veh_id, (list, np.ndarray)):
            return [self.get_lane_headways(vehID, error) for vehID in veh_id]
        return self.__vehicles.get(veh_id, {}).get("lane_headways", error)

    def get_lane_leaders_speed(self, veh_id, error=None):
        """See parent class."""
        lane_leaders = self.get_lane_leaders(veh_id)
        return [0 if lane_leader == '' else self.get_speed(lane_leader)
                for lane_leader in lane_leaders]

    def get_lane_followers_speed(self, veh_id, error=None):
        """See parent class."""
        lane_followers = self.get_lane_followers(veh_id)
        return [0 if lane_follower == '' else self.get_speed(lane_follower)
                for lane_follower in lane_followers]

    def set_lane_leaders(self, veh_id, lane_leaders):
        """Set the lane leaders of the specified vehicle."""
        self.__vehicles[veh_id]["lane_leaders"] = lane_leaders

    def get_lane_leaders(self, veh_id, error=None):
        """See parent class."""
        if error is None:
            error = list()
        if isinstance(veh_id, (list, np.ndarray)):
            return [self.get_lane_leaders(vehID, error) for vehID in veh_id]
        return self.__vehicles[veh_id]["lane_leaders"]

    def set_lane_tailways(self, veh_id, lane_tailways):
        """Set the lane tailways of the specified vehicle."""
        self.__vehicles[veh_id]["lane_tailways"] = lane_tailways

    def get_lane_tailways(self, veh_id, error=None):
        """See parent class."""
        if error is None:
            error = list()
        if isinstance(veh_id, (list, np.ndarray)):
            return [self.get_lane_tailways(vehID, error) for vehID in veh_id]
        return self.__vehicles.get(veh_id, {}).get("lane_tailways", error)

    def set_lane_followers(self, veh_id, lane_followers):
        """Set the lane followers of the specified vehicle."""
        self.__vehicles[veh_id]["lane_followers"] = lane_followers

    def get_lane_followers(self, veh_id, error=None):
        """See parent class."""
        if error is None:
            error = list()
        if isinstance(veh_id, (list, np.ndarray)):
            return [self.get_lane_followers(vehID, error) for vehID in veh_id]
        return self.__vehicles.get(veh_id, {}).get("lane_followers", error)

    def _multi_lane_headways(self):
        """Compute multi-lane data for all vehicles.

        This includes the lane leaders/followers/headways/tailways/
        leader velocity/follower velocity for all
        vehicles in the network.
        """
        edge_list = self.master_kernel.network.get_edge_list()
        junction_list = self.master_kernel.network.get_junction_list()
        tot_list = edge_list + junction_list
        num_edges = (len(self.master_kernel.network.get_edge_list()) + len(
            self.master_kernel.network.get_junction_list()))

        # maximum number of lanes in the network
        max_lanes = max([self.master_kernel.network.num_lanes(edge_id)
                         for edge_id in tot_list])

        # Key = edge id
        # Element = list, with the ith element containing tuples with the name
        #           and position of all vehicles in lane i
        edge_dict = dict.fromkeys(tot_list)

        # add the vehicles to the edge_dict element
        for veh_id in self.get_ids():
            edge = self.get_edge(veh_id)
            lane = self.get_lane(veh_id)
            pos = self.get_position(veh_id)
            if edge:
                if edge_dict[edge] is None:
                    edge_dict[edge] = [[] for _ in range(max_lanes)]
                edge_dict[edge][lane].append((veh_id, pos))

        # sort all lanes in each edge by position
        for edge in tot_list:
            if edge_dict[edge] is None:
                del edge_dict[edge]
            else:
                for lane in range(max_lanes):
                    edge_dict[edge][lane].sort(key=lambda x: x[1])

        # get tracked vehicles IDs, for these vehicles info will be collected
        tracked_vehs = self.get_ids() if self.collect_info_all \
            else self.get_rl_ids()  # FIXME (yf) better collect tracked vehicles

        for veh_id in tracked_vehs:
            # collect the lane leaders, followers, headways, and tailways for
            # each vehicle
            edge = self.get_edge(veh_id)
            if edge:
                headways, tailways, leaders, followers = \
                    self._multi_lane_headways_util(veh_id, edge_dict,
                                                   num_edges)

                # add the above values to the vehicles class
                self.set_lane_headways(veh_id, headways)
                self.set_lane_tailways(veh_id, tailways)
                self.set_lane_leaders(veh_id, leaders)
                self.set_lane_followers(veh_id, followers)

        self._ids_by_edge = dict().fromkeys(edge_list)

        for edge_id in edge_dict:
            edges = list(itertools.chain.from_iterable(edge_dict[edge_id]))
            # check for edges with no vehicles
            if len(edges) > 0:
                edges, _ = zip(*edges)
                self._ids_by_edge[edge_id] = list(edges)
            else:
                self._ids_by_edge[edge_id] = []

    def _multi_lane_headways_util(self, veh_id, edge_dict, num_edges):
        """Compute multi-lane data for the specified vehicle.

        Parameters
        ----------
        veh_id : str
            name of the vehicle
        edge_dict : dict < list<tuple> >
            Key = Edge name
                Index = lane index
                Element = list sorted by position of (vehicle id, position)

        Returns
        -------
        headway : list<float>
            Index = lane index
            Element = headway at this lane
        tailway : list<float>
            Index = lane index
            Element = tailway at this lane
        lead_speed : list<str>
            Index = lane index
            Element = speed of leader at this lane
        follow_speed : list<str>
            Index = lane index
            Element = speed of follower at this lane
        leader : list<str>
            Index = lane index
            Element = leader at this lane
        follower : list<str>
            Index = lane index
            Element = follower at this lane
        """
        this_pos = self.get_position(veh_id)
        this_edge = self.get_edge(veh_id)
        this_lane = self.get_lane(veh_id)
        num_lanes = self.master_kernel.network.num_lanes(this_edge)

        # set default values for all output values
        headway = [1000] * num_lanes
        tailway = [1000] * num_lanes
        leader = [""] * num_lanes
        follower = [""] * num_lanes

        for lane in range(num_lanes):
            # check the vehicle's current  edge for lane leaders and followers
            if len(edge_dict[this_edge][lane]) > 0:
                ids, positions = zip(*edge_dict[this_edge][lane])
                ids = list(ids)
                positions = list(positions)
                index = bisect_left(positions, this_pos)

                # if you are at the end or the front of the edge, the lane
                # leader is in the edges in front of you
                if (lane == this_lane and index < len(positions) - 1) \
                        or (lane != this_lane and index < len(positions)):
                    # check if the index does not correspond to the current
                    # vehicle
                    if ids[index] == veh_id:
                        leader[lane] = ids[index + 1]
                        headway[lane] = (positions[index + 1] - this_pos -
                                         self.get_length(leader[lane]))
                    else:
                        leader[lane] = ids[index]
                        headway[lane] = (positions[index] - this_pos
                                         - self.get_length(leader[lane]))

                # you are in the back of the queue, the lane follower is in the
                # edges behind you
                if index > 0:
                    follower[lane] = ids[index - 1]
                    tailway[lane] = (this_pos - positions[index - 1]
                                     - self.get_length(veh_id))

            # if lane leader not found, check next edges
            if leader[lane] == "":
                headway[lane], leader[lane] = self._next_edge_leaders(
                    veh_id, edge_dict, lane, num_edges)

            # if lane follower not found, check previous edges
            if follower[lane] == "":
                tailway[lane], follower[lane] = self._prev_edge_followers(
                    veh_id, edge_dict, lane, num_edges)

        return headway, tailway, leader, follower

    def _next_edge_leaders(self, veh_id, edge_dict, lane, num_edges):
        """Search for leaders in the next edge.

        Looks to the edges/junctions in front of the vehicle's current edge
        for potential leaders. This is currently done by only looking one
        edge/junction forwards.

        Returns
        -------
        headway : float
            lane headway for the specified lane
        leader : str
            lane leader for the specified lane
        """
        pos = self.get_position(veh_id)
        edge = self.get_edge(veh_id)

        headway = 1000  # env.network.length
        leader = ""
        add_length = 0  # length increment in headway

        for _ in range(num_edges):
            # break if there are no edge/lane pairs behind the current one
            if len(self.master_kernel.network.next_edge(edge, lane)) == 0:
                break

            add_length += self.master_kernel.network.edge_length(edge)
            edge, lane = self.master_kernel.network.next_edge(edge, lane)[0]

            try:
                if len(edge_dict[edge][lane]) > 0:
                    leader = edge_dict[edge][lane][0][0]
                    headway = edge_dict[edge][lane][0][1] - pos + add_length \
                        - self.get_length(leader)
            except KeyError:
                # current edge has no vehicles, so move on
                # print(traceback.format_exc())
                continue

            # stop if a lane follower is found
            if leader != "":
                break

        return headway, leader

    def _prev_edge_followers(self, veh_id, edge_dict, lane, num_edges):
        """Search for followers in the previous edge.

        Looks to the edges/junctions behind the vehicle's current edge for
        potential followers. This is currently done by only looking one
        edge/junction backwards.

        Returns
        -------
        tailway : float
            lane tailway for the specified lane
        follower : str
            lane follower for the specified lane
        """
        pos = self.get_position(veh_id)
        edge = self.get_edge(veh_id)

        tailway = 1000  # env.network.length
        follower = ""
        add_length = 0  # length increment in headway

        for _ in range(num_edges):
            # break if there are no edge/lane pairs behind the current one
            if len(self.master_kernel.network.prev_edge(edge, lane)) == 0:
                break

            edge, lane = self.master_kernel.network.prev_edge(edge, lane)[0]
            add_length += self.master_kernel.network.edge_length(edge)

            try:
                if len(edge_dict[edge][lane]) > 0:
                    tailway = pos - edge_dict[edge][lane][-1][1] + add_length \
                              - self.get_length(veh_id)
                    follower = edge_dict[edge][lane][-1][0]
            except KeyError:
                # current edge has no vehicles, so move on
                # print(traceback.format_exc())
                continue

            # stop if a lane follower is found
            if follower != "":
                break

        return tailway, follower

    def apply_acceleration(self, veh_ids, acc, smooth_duration=0):
        """See parent class."""
        # to handle the case of a single vehicle
        if type(veh_ids) == str:
            veh_ids = [veh_ids]
            acc = [acc]

        for i, vid in enumerate(veh_ids):
            if acc[i] is not None and vid in self.get_ids():
                self.__vehicles[vid]["accel"] = acc[i]
                this_vel = self.get_speed(vid)
                next_vel = max([this_vel + acc[i] * self.sim_step, 0])
                if smooth_duration:
                    self.kernel_api.vehicle.slowDown(vid, next_vel, smooth_duration)
                else:
                    self.kernel_api.vehicle.setSpeed(vid, next_vel)

    def apply_lane_change(self, veh_ids, direction):
        """See parent class."""
        # to hand the case of a single vehicle
        if type(veh_ids) == str:
            veh_ids = [veh_ids]
            direction = [direction]

        # if any of the directions are not -1, 0, or 1, raise a ValueError
        if any(d not in [-1, 0, 1] for d in direction):
            raise ValueError(
                "Direction values for lane changes may only be: -1, 0, or 1.")

        for i, veh_id in enumerate(veh_ids):
            # check for no lane change
            if direction[i] == 0:
                continue

            # compute the target lane, and clip it so vehicle don't try to lane
            # change out of range
            this_lane = self.get_lane(veh_id)
            this_edge = self.get_edge(veh_id)
            target_lane = min(
                max(this_lane + direction[i], 0),
                self.master_kernel.network.num_lanes(this_edge) - 1)

            # perform the requested lane action action in TraCI
            if target_lane != this_lane:
                self.kernel_api.vehicle.changeLane(
                    veh_id, int(target_lane), self.sim_step)

                if veh_id in self.get_rl_ids():
                    self.prev_last_lc[veh_id] = \
                        self.__vehicles[veh_id]["last_lc"]

    def choose_routes(self, veh_ids, route_choices):
        """See parent class."""
        # to hand the case of a single vehicle
        if type(veh_ids) == str:
            veh_ids = [veh_ids]
            route_choices = [route_choices]

        for i, veh_id in enumerate(veh_ids):
            if route_choices[i] is not None:
                self.kernel_api.vehicle.setRoute(
                    vehID=veh_id, edgeList=route_choices[i])

    def get_x_by_id(self, veh_id):
        """See parent class."""
        if isinstance(veh_id, (list, np.ndarray)):
            return [self.get_x_by_id(vehID) for vehID in veh_id]
        if self.get_edge(veh_id) == '':
            # occurs when a vehicle crashes is teleported for some other reason
            return 0.

        if self._is_highway_i210:
            return self.get_distance(veh_id)
        else:
            return self.master_kernel.network.get_x(
                self.get_edge(veh_id), self.get_position(veh_id))

    def update_vehicle_colors(self):
        """See parent class.

        The colors of all vehicles are updated as follows:
        - red: autonomous (rl) vehicles
        - white: unobserved human-driven vehicles
        - cyan: observed human-driven vehicles
        """
        for veh_id in self.get_rl_ids():
            try:
                # If vehicle is already being colored via argument to vehicles.add(), don't re-color it.
                if self._force_color_update or 'color' not in \
                        self.type_parameters[self.get_type(veh_id)]:
                    # color rl vehicles red
                    self.set_color(veh_id=veh_id, color=RED)
            except (FatalTraCIError, TraCIException) as e:
                print('Error when updating rl vehicle colors:', e)

        # color vehicles white if not observed and cyan if observed
        for veh_id in self.get_human_ids():
            try:
                color = CYAN if veh_id in self.get_observed_ids() else WHITE
                # If vehicle is already being colored via argument to vehicles.add(), don't re-color it.
                if self._force_color_update or 'color' not in \
                        self.type_parameters[self.get_type(veh_id)]:
                    self.set_color(veh_id=veh_id, color=color)
            except (FatalTraCIError, TraCIException) as e:
                print('Error when updating human vehicle colors:', e)

        for veh_id in self.get_ids():
            try:
                if 'av' in veh_id:
                    color = RED
                    # If vehicle is already being colored via argument to vehicles.add(), don't re-color it.
                    if self._force_color_update or 'color' not in \
                            self.type_parameters[self.get_type(veh_id)]:
                        self.set_color(veh_id=veh_id, color=color)
            except (FatalTraCIError, TraCIException) as e:
                print('Error when updating human vehicle colors:', e)

        # color vehicles by speed if desired
        if self._color_by_speed:
            max_speed = self.master_kernel.network.max_speed()
            speed_ranges = np.linspace(0, max_speed, STEPS)
            for veh_id in self.get_ids():
                veh_speed = self.get_speed(veh_id)
                bin_index = np.digitize(veh_speed, speed_ranges)
                # If vehicle is already being colored via argument to vehicles.add(), don't re-color it.
                if self._force_color_update or 'color' not in \
                        self.type_parameters[self.get_type(veh_id)]:
                    self.set_color(veh_id=veh_id, color=color_bins[bin_index])

        # clear the list of observed vehicles
        for veh_id in self.get_observed_ids():
            self.remove_observed(veh_id)

    def get_color(self, veh_id):
        """See parent class.

        This does not pass the last term (i.e. transparency).
        """
        r, g, b, t = self.kernel_api.vehicle.getColor(veh_id)
        return r, g, b

    def set_color(self, veh_id, color):
        """See parent class.

        The last term for sumo (transparency) is set to 255.
        """
        r, g, b = color
        self.kernel_api.vehicle.setColor(
            vehID=veh_id, color=(r, g, b, 255))

    def add(self, veh_id, type_id, edge, pos, lane, speed):
        """See parent class."""
        if veh_id in self.master_kernel.network.rts:
            # If the vehicle has its own route, use that route. This is used in
            # the case of network templates.
            route_id = 'route{}_0'.format(veh_id)
        else:
            num_routes = len(self.master_kernel.network.rts[edge])
            frac = [val[1] for val in self.master_kernel.network.rts[edge]]
            route_id = 'route{}_{}'.format(edge, np.random.choice(
                [i for i in range(num_routes)], size=1, p=frac)[0])

        self.kernel_api.vehicle.addFull(
            veh_id,
            route_id,
            typeID=str(type_id),
            departLane=str(lane),
            departPos=str(pos),
            departSpeed=str(speed))

    def get_max_speed(self, veh_id, error=-1001):
        """See parent class."""
        if isinstance(veh_id, (list, np.ndarray)):
            return [self.get_max_speed(vehID, error) for vehID in veh_id]
        return self.kernel_api.vehicle.getMaxSpeed(veh_id)

    def set_max_speed(self, veh_id, max_speed):
        """See parent class."""
        self.kernel_api.vehicle.setMaxSpeed(veh_id, max_speed)

    def get_accel(self, veh_id, noise=True, failsafe=True):
        """See parent class."""
        metric_name = 'accel'
        if noise:
            metric_name += '_with_noise'
        else:
            metric_name += '_no_noise'
        if failsafe:
            metric_name += '_with_failsafe'
        else:
            metric_name += '_no_failsafe'

        return self.__vehicles[veh_id].get(metric_name, None) \
            or self.get_realized_accel(veh_id)

    def update_accel(self, veh_id, accel, noise=True, failsafe=True):
        """See parent class."""
        metric_name = 'accel'
        if noise:
            metric_name += '_with_noise'
        else:
            metric_name += '_no_noise'
        if failsafe:
            metric_name += '_with_failsafe'
        else:
            metric_name += '_no_failsafe'

        self.__vehicles[veh_id][metric_name] = accel

    def get_realized_accel(self, veh_id):
        """See parent class."""
        if self.get_distance(veh_id) == 0:
            return 0
        return (self.get_speed(veh_id) - self.get_previous_speed(veh_id)) / self.sim_step

    def get_2d_position(self, veh_id, error=-1001):
        """See parent class."""
        return self.__sumo_obs.get(veh_id, {}).get(tc.VAR_POSITION, error)

    def get_distance(self, veh_id, error=-1001):
        """See parent class."""
        return self.__sumo_obs.get(veh_id, {}).get(tc.VAR_DISTANCE, error)

    def get_road_grade(self, veh_id):
        """See parent class."""
        # TODO : Brent
        return 0<|MERGE_RESOLUTION|>--- conflicted
+++ resolved
@@ -415,37 +415,6 @@
                 if lc_controller[0] != SimLaneChangeController:
                     self.__controlled_lc_ids.append(veh_id)
 
-<<<<<<< HEAD
-        # features to subscribe (excluding headway data)
-        subscribe_ids = [
-            tc.VAR_LANE_INDEX,
-            tc.VAR_LANEPOSITION,
-            tc.VAR_ROAD_ID,
-            tc.VAR_SPEED,
-            tc.VAR_EDGES,
-            tc.VAR_POSITION,
-            tc.VAR_SPEED_WITHOUT_TRACI,
-            tc.VAR_DISTANCE
-        ]
-        pyglet_renderer = self.master_kernel.network.sim_params.render \
-            in ['gray', 'dgray', 'rgb', 'drgb']
-        if pyglet_renderer:
-            subscribe_ids.append(tc.VAR_ANGLE)
-
-        # subscribe the new vehicle
-        self.kernel_api.vehicle.subscribe(veh_id, subscribe_ids)
-        if not self._is_highway_i210:
-            self.kernel_api.vehicle.subscribeLeader(veh_id, 2000)
-
-        # some constant vehicle parameters to the vehicles class
-        self.__vehicles[veh_id]["length"] = self.kernel_api.vehicle.getLength(
-            veh_id)
-
-        # set the "last_lc" parameter of the vehicle
-        self.__vehicles[veh_id]["last_lc"] = -float("inf")
-
-=======
->>>>>>> 94800b6a
         # specify the initial speed
         self.__vehicles[veh_id]["initial_speed"] = \
             self.type_parameters[veh_type]["initial_speed"]
@@ -460,20 +429,6 @@
             "lane_change_params"].lane_change_mode
         self.kernel_api.vehicle.setLaneChangeMode(veh_id, lc_mode)
 
-<<<<<<< HEAD
-        # get initial state info
-        self.__sumo_obs[veh_id] = dict()
-        self.__sumo_obs[veh_id][tc.VAR_ROAD_ID] = \
-            self.kernel_api.vehicle.getRoadID(veh_id)
-        self.__sumo_obs[veh_id][tc.VAR_LANEPOSITION] = \
-            self.kernel_api.vehicle.getLanePosition(veh_id)
-        self.__sumo_obs[veh_id][tc.VAR_LANE_INDEX] = \
-            self.kernel_api.vehicle.getLaneIndex(veh_id)
-        self.__sumo_obs[veh_id][tc.VAR_SPEED] = \
-            self.kernel_api.vehicle.getSpeed(veh_id)
-
-=======
->>>>>>> 94800b6a
         # make sure that the order of rl_ids is kept sorted
         self.__rl_ids.sort()
         self.num_rl_vehicles = len(self.__rl_ids)
