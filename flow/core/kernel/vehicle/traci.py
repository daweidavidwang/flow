"""Script containing the TraCI vehicle kernel class."""
import traceback

from flow.core.kernel.vehicle import KernelVehicle
import traci.constants as tc
from traci.exceptions import FatalTraCIError, TraCIException
import numpy as np
import collections
import warnings
from flow.controllers.car_following_models import SimCarFollowingController
from flow.controllers.rlcontroller import RLController
from flow.controllers.lane_change_controllers import SimLaneChangeController
from bisect import bisect_left
import itertools
from copy import deepcopy

# colors for vehicles
WHITE = (255, 255, 255)
CYAN = (0, 255, 255)
RED = (255, 0, 0)
GREEN = (0, 255, 0)
STEPS = 10
rdelta = 255 / STEPS
# smoothly go from red to green as the speed increases
color_bins = [[int(255 - rdelta * i), int(rdelta * i), 0] for i in range(STEPS + 1)]


class TraCIVehicle(KernelVehicle):
    """Flow kernel for the TraCI API.

    Extends flow.core.kernel.vehicle.base.KernelVehicle
    """

    def __init__(self,
                 master_kernel,
                 sim_params):
        """See parent class."""
        KernelVehicle.__init__(self, master_kernel, sim_params)

        self.__ids = []  # ids of all vehicles
        self.__human_ids = []  # ids of human-driven vehicles
        self.__controlled_ids = []  # ids of flow-controlled vehicles
        self.__controlled_lc_ids = []  # ids of flow lc-controlled vehicles
        self.__rl_ids = []  # ids of rl-controlled vehicles
        self.__observed_ids = []  # ids of the observed vehicles

        # vehicles: Key = Vehicle ID, Value = Dictionary describing the vehicle
        # Ordered dictionary used to keep neural net inputs in order
        self.__vehicles = collections.OrderedDict()

        # create a sumo_observations variable that will carry all information
        # on the state of the vehicles for a given time step
        self.__sumo_obs = {}

        # total number of vehicles in the network
        self.num_vehicles = 0
        # number of rl vehicles in the network
        self.num_rl_vehicles = 0

        # contains the parameters associated with each type of vehicle
        self.type_parameters = {}

        # contain the minGap attribute of each type of vehicle
        self.minGap = {}

        # list of vehicle ids located in each edge in the network
        self._ids_by_edge = dict()

        # number of vehicles that entered the network for every time-step
        self._num_departed = []
        self._departed_ids = []

        # number of vehicles to exit the network for every time-step
        self._num_arrived = []
        self._arrived_ids = []
        self._arrived_rl_ids = []

        # whether or not to automatically color vehicles
        try:
            self._color_by_speed = sim_params.color_by_speed
            self._force_color_update = sim_params.force_color_update
        except AttributeError:
            self._force_color_update = False

        # old speeds used to compute accelerations
        self.previous_speeds = {}

    def initialize(self, vehicles):
        """Initialize vehicle state information.

        This is responsible for collecting vehicle type information from the
        VehicleParams object and placing them within the Vehicles kernel.

        Parameters
        ----------
        vehicles : flow.core.params.VehicleParams
            initial vehicle parameter information, including the types of
            individual vehicles and their initial speeds
        """
        self.type_parameters = vehicles.type_parameters
        self.minGap = vehicles.minGap
        self.num_vehicles = 0
        self.num_rl_vehicles = 0

        self.__vehicles.clear()
        for typ in vehicles.initial:
            for i in range(typ['num_vehicles']):
                veh_id = '{}_{}'.format(typ['veh_id'], i)
                self.__vehicles[veh_id] = dict()
                self.__vehicles[veh_id]['type'] = typ['veh_id']
                self.__vehicles[veh_id]['initial_speed'] = typ['initial_speed']
                self.num_vehicles += 1
                if typ['acceleration_controller'][0] == RLController:
                    self.num_rl_vehicles += 1

    def update(self, reset):
        """See parent class.

        The following actions are performed:

        * The state of all vehicles is modified to match their state at the
          current time step. This includes states specified by sumo, and states
          explicitly defined by flow, e.g. "num_arrived".
        * If vehicles exit the network, they are removed from the vehicles
          class, and newly departed vehicles are introduced to the class.

        Parameters
        ----------
        reset : bool
            specifies whether the simulator was reset in the last simulation
            step
        """
        # copy over the previous speeds

        vehicle_obs = {}
        for veh_id in self.__ids:
            self.previous_speeds[veh_id] = self.get_speed(veh_id)
            vehicle_obs[veh_id] = \
                self.kernel_api.vehicle.getSubscriptionResults(veh_id)
        sim_obs = self.kernel_api.simulation.getSubscriptionResults()

        arrived_rl_ids = []
        # remove exiting vehicles from the vehicles class
        for veh_id in sim_obs[tc.VAR_ARRIVED_VEHICLES_IDS]:
            if veh_id in self.get_rl_ids():
                arrived_rl_ids.append(veh_id)
            if veh_id in sim_obs[tc.VAR_TELEPORT_STARTING_VEHICLES_IDS]:
                # this is meant to resolve the KeyError bug when there are
                # collisions
                vehicle_obs[veh_id] = self.__sumo_obs[veh_id]
            self.remove(veh_id)
            # remove exiting vehicles from the vehicle subscription if they
            # haven't been removed already
            if vehicle_obs[veh_id] is None:
                vehicle_obs.pop(veh_id, None)
        self._arrived_rl_ids.append(arrived_rl_ids)

        # add entering vehicles into the vehicles class
        for veh_id in sim_obs[tc.VAR_DEPARTED_VEHICLES_IDS]:
            if veh_id in self.get_ids() and vehicle_obs[veh_id] is not None:
                # this occurs when a vehicle is actively being removed and
                # placed again in the network to ensure a constant number of
                # total vehicles (e.g. TrafficLightGridEnv). In this case, the vehicle
                # is already in the class; its state data just needs to be
                # updated
                pass
            else:
                veh_type = self.kernel_api.vehicle.getTypeID(veh_id)
                obs = self._add_departed(veh_id, veh_type)
                # add the subscription information of the new vehicle
                vehicle_obs[veh_id] = obs

        if reset:
            self.time_counter = 0

            # reset all necessary values
            self.prev_last_lc = dict()
            for veh_id in self.__rl_ids:
                self.__vehicles[veh_id]["last_lc"] = -float("inf")
                self.prev_last_lc[veh_id] = -float("inf")
            self._num_departed.clear()
            self._num_arrived.clear()
            self._departed_ids.clear()
            self._arrived_ids.clear()
            self._arrived_rl_ids.clear()

            # add vehicles from a network template, if applicable
            if hasattr(self.master_kernel.network.network,
                       "template_vehicles"):
                for veh_id in self.master_kernel.network.network. \
                        template_vehicles:
                    vals = deepcopy(self.master_kernel.network.network.
                                    template_vehicles[veh_id])
                    # a step is executed during initialization, so add this sim
                    # step to the departure time of vehicles
                    vals['depart'] = str(
                        float(vals['depart']) + 2 * self.sim_step)
                    self.kernel_api.vehicle.addFull(
                        veh_id, 'route{}_0'.format(veh_id), **vals)
        else:
            self.time_counter += 1
            # update the "last_lc" variable
            for veh_id in self.__rl_ids:
                prev_lane = self.get_lane(veh_id)
                if vehicle_obs[veh_id][tc.VAR_LANE_INDEX] != prev_lane:
                    self.__vehicles[veh_id]["last_lc"] = self.time_counter

            # updated the list of departed and arrived vehicles
            self._num_departed.append(
                len(sim_obs[tc.VAR_DEPARTED_VEHICLES_IDS]))
            self._num_arrived.append(len(sim_obs[tc.VAR_ARRIVED_VEHICLES_IDS]))
            self._departed_ids.append(sim_obs[tc.VAR_DEPARTED_VEHICLES_IDS])
            self._arrived_ids.append(sim_obs[tc.VAR_ARRIVED_VEHICLES_IDS])

        # update the "headway", "leader", and "follower" variables
        for veh_id in self.__ids:
            try:
                _position = vehicle_obs.get(veh_id, {}).get(
                    tc.VAR_POSITION, -1001)
                _angle = vehicle_obs.get(veh_id, {}).get(tc.VAR_ANGLE, -1001)
                _time_step = sim_obs[tc.VAR_TIME_STEP]
                _time_delta = sim_obs[tc.VAR_DELTA_T]
                self.__vehicles[veh_id]["orientation"] = \
                    list(_position) + [_angle]
                self.__vehicles[veh_id]["timestep"] = _time_step
                self.__vehicles[veh_id]["timedelta"] = _time_delta
            except TypeError:
                print(traceback.format_exc())
            headway = vehicle_obs.get(veh_id, {}).get(tc.VAR_LEADER, None)
            # check for a collided vehicle or a vehicle with no leader
            if headway is None:
                self.__vehicles[veh_id]["leader"] = None
                self.__vehicles[veh_id]["follower"] = None
                self.__vehicles[veh_id]["headway"] = 1e+3
                self.__vehicles[veh_id]["follower_headway"] = 1e+3
            else:
                min_gap = self.minGap[self.get_type(veh_id)]
                self.__vehicles[veh_id]["headway"] = headway[1] + min_gap
                self.__vehicles[veh_id]["leader"] = headway[0]
                if headway[0] in self.__vehicles:
                    leader = self.__vehicles[headway[0]]
                    # if veh_id is closer from leader than another follower
                    # (in case followers are in different converging edges)
                    if ("follower_headway" not in leader or
                            headway[1] + min_gap < leader["follower_headway"]):
                        leader["follower"] = veh_id
                        leader["follower_headway"] = headway[1] + min_gap

        # update the sumo observations variable
        self.__sumo_obs = vehicle_obs.copy()

        # update the lane leaders data for each vehicle
        self._multi_lane_headways()

        # make sure the rl vehicle list is still sorted
        self.__rl_ids.sort()

    def _add_departed(self, veh_id, veh_type):
        """Add a vehicle that entered the network from an inflow or reset.

        Parameters
        ----------
        veh_id: str
            name of the vehicle
        veh_type: str
            type of vehicle, as specified to sumo

        Returns
        -------
        dict
            subscription results from the new vehicle
        """
        if veh_type not in self.type_parameters:
            raise KeyError("Entering vehicle is not a valid type.")

        if veh_id not in self.__ids:
            self.__ids.append(veh_id)
        if veh_id not in self.__vehicles:
            self.num_vehicles += 1
            self.__vehicles[veh_id] = dict()

        # specify the type
        self.__vehicles[veh_id]["type"] = veh_type

        car_following_params = \
            self.type_parameters[veh_type]["car_following_params"]

        # specify the acceleration controller class
        accel_controller = \
            self.type_parameters[veh_type]["acceleration_controller"]
        self.__vehicles[veh_id]["acc_controller"] = \
            accel_controller[0](veh_id,
                                car_following_params=car_following_params,
                                **accel_controller[1])

        # specify the lane-changing controller class
        lc_controller = \
            self.type_parameters[veh_type]["lane_change_controller"]
        self.__vehicles[veh_id]["lane_changer"] = \
            lc_controller[0](veh_id=veh_id, **lc_controller[1])

        # specify the routing controller class
        rt_controller = self.type_parameters[veh_type]["routing_controller"]
        if rt_controller is not None:
            self.__vehicles[veh_id]["router"] = \
                rt_controller[0](veh_id=veh_id, router_params=rt_controller[1])
        else:
            self.__vehicles[veh_id]["router"] = None

        # add the vehicle's id to the list of vehicle ids
        if accel_controller[0] == RLController:
            if veh_id not in self.__rl_ids:
                self.__rl_ids.append(veh_id)
                self.num_rl_vehicles += 1
        else:
            if veh_id not in self.__human_ids:
                self.__human_ids.append(veh_id)
                if accel_controller[0] != SimCarFollowingController:
                    self.__controlled_ids.append(veh_id)
                if lc_controller[0] != SimLaneChangeController:
                    self.__controlled_lc_ids.append(veh_id)

        # subscribe the new vehicle
        self.kernel_api.vehicle.subscribe(veh_id, [
            tc.VAR_LANE_INDEX, tc.VAR_LANEPOSITION, tc.VAR_ROAD_ID,
            tc.VAR_SPEED, tc.VAR_EDGES, tc.VAR_POSITION, tc.VAR_ANGLE,
            tc.VAR_SPEED_WITHOUT_TRACI
        ])
        self.kernel_api.vehicle.subscribeLeader(veh_id, 2000)

        # some constant vehicle parameters to the vehicles class
        self.__vehicles[veh_id]["length"] = self.kernel_api.vehicle.getLength(
            veh_id)

        # set the "last_lc" parameter of the vehicle
        self.__vehicles[veh_id]["last_lc"] = -float("inf")

        # specify the initial speed
        self.__vehicles[veh_id]["initial_speed"] = \
            self.type_parameters[veh_type]["initial_speed"]

        # set the speed mode for the vehicle
        speed_mode = self.type_parameters[veh_type][
            "car_following_params"].speed_mode
        self.kernel_api.vehicle.setSpeedMode(veh_id, speed_mode)

        # set the lane changing mode for the vehicle
        lc_mode = self.type_parameters[veh_type][
            "lane_change_params"].lane_change_mode
        self.kernel_api.vehicle.setLaneChangeMode(veh_id, lc_mode)

        # get initial state info
        self.__sumo_obs[veh_id] = dict()
        self.__sumo_obs[veh_id][tc.VAR_ROAD_ID] = \
            self.kernel_api.vehicle.getRoadID(veh_id)
        self.__sumo_obs[veh_id][tc.VAR_LANEPOSITION] = \
            self.kernel_api.vehicle.getLanePosition(veh_id)
        self.__sumo_obs[veh_id][tc.VAR_LANE_INDEX] = \
            self.kernel_api.vehicle.getLaneIndex(veh_id)
        self.__sumo_obs[veh_id][tc.VAR_SPEED] = \
            self.kernel_api.vehicle.getSpeed(veh_id)

        # make sure that the order of rl_ids is kept sorted
        self.__rl_ids.sort()

        # get the subscription results from the new vehicle
        new_obs = self.kernel_api.vehicle.getSubscriptionResults(veh_id)

        return new_obs

    def reset(self):
        """See parent class."""
        self.previous_speeds = {}

    def remove(self, veh_id):
        """See parent class."""
        # remove from sumo
        if veh_id in self.kernel_api.vehicle.getIDList():
            self.kernel_api.vehicle.unsubscribe(veh_id)
            self.kernel_api.vehicle.remove(veh_id)

        if veh_id in self.__ids:
            self.__ids.remove(veh_id)

        # remove from the vehicles kernel
        if veh_id in self.__vehicles:
            del self.__vehicles[veh_id]

        if veh_id in self.__sumo_obs:
            del self.__sumo_obs[veh_id]

        # remove it from all other id lists (if it is there)
        if veh_id in self.__human_ids:
            self.__human_ids.remove(veh_id)
            if veh_id in self.__controlled_ids:
                self.__controlled_ids.remove(veh_id)
            if veh_id in self.__controlled_lc_ids:
                self.__controlled_lc_ids.remove(veh_id)
        elif veh_id in self.__rl_ids:
            self.__rl_ids.remove(veh_id)
            # make sure that the rl ids remain sorted
            self.__rl_ids.sort()

        # modify the number of vehicles and RL vehicles
        self.num_vehicles = len(self.get_ids())
        self.num_rl_vehicles = len(self.get_rl_ids())

    def test_set_speed(self, veh_id, speed):
        """Set the speed of the specified vehicle."""
        self.__sumo_obs[veh_id][tc.VAR_SPEED] = speed

    def test_set_edge(self, veh_id, edge):
        """Set the speed of the specified vehicle."""
        self.__sumo_obs[veh_id][tc.VAR_ROAD_ID] = edge

    def set_follower(self, veh_id, follower):
        """Set the follower of the specified vehicle."""
        self.__vehicles[veh_id]["follower"] = follower

    def set_headway(self, veh_id, headway):
        """Set the headway of the specified vehicle."""
        self.__vehicles[veh_id]["headway"] = headway

    def get_orientation(self, veh_id):
        """See parent class."""
        return self.__vehicles[veh_id]["orientation"]

    def get_timestep(self, veh_id):
        """See parent class."""
        return self.__vehicles[veh_id]["timestep"]

    def get_timedelta(self, veh_id):
        """See parent class."""
        return self.__vehicles[veh_id]["timedelta"]

    def get_type(self, veh_id):
        """Return the type of the vehicle of veh_id."""
        return self.__vehicles[veh_id]["type"]

    def get_initial_speed(self, veh_id):
        """Return the initial speed of the vehicle of veh_id."""
        return self.__vehicles[veh_id]["initial_speed"]

    def get_ids(self):
        """See parent class."""
        return self.__ids

    def get_human_ids(self):
        """See parent class."""
        return self.__human_ids

    def get_controlled_ids(self):
        """See parent class."""
        return self.__controlled_ids

    def get_controlled_lc_ids(self):
        """See parent class."""
        return self.__controlled_lc_ids

    def get_rl_ids(self):
        """See parent class."""
        return self.__rl_ids

    def set_observed(self, veh_id):
        """See parent class."""
        if veh_id not in self.__observed_ids:
            self.__observed_ids.append(veh_id)

    def remove_observed(self, veh_id):
        """See parent class."""
        if veh_id in self.__observed_ids:
            self.__observed_ids.remove(veh_id)

    def get_observed_ids(self):
        """See parent class."""
        return self.__observed_ids

    def get_ids_by_edge(self, edges):
        """See parent class."""
        if isinstance(edges, (list, np.ndarray)):
            return sum([self.get_ids_by_edge(edge) for edge in edges], [])
        return self._ids_by_edge.get(edges, []) or []

    def get_inflow_rate(self, time_span):
        """See parent class."""
        if len(self._num_departed) == 0:
            return 0
        num_inflow = self._num_departed[-int(time_span / self.sim_step):]
        return 3600 * sum(num_inflow) / (len(num_inflow) * self.sim_step)

    def get_outflow_rate(self, time_span):
        """See parent class."""
        if len(self._num_arrived) == 0:
            return 0
        num_outflow = self._num_arrived[-int(time_span / self.sim_step):]
        return 3600 * sum(num_outflow) / (len(num_outflow) * self.sim_step)

    def get_num_arrived(self):
        """See parent class."""
        if len(self._num_arrived) > 0:
            return self._num_arrived[-1]
        else:
            return 0

    def get_arrived_ids(self):
        """See parent class."""
        if len(self._arrived_ids) > 0:
            return self._arrived_ids[-1]
        else:
            return 0

    def get_arrived_rl_ids(self):
        """See parent class."""
        if len(self._arrived_rl_ids) > 0:
            return self._arrived_rl_ids[-1]
        else:
            return 0

    def get_departed_ids(self):
        """See parent class."""
        if len(self._departed_ids) > 0:
            return self._departed_ids[-1]
        else:
            return 0

    def get_previous_speed(self, veh_id, error=-1001):
        """See parent class."""
        if isinstance(veh_id, (list, np.ndarray)):
            return [self.get_previous_speed(vehID, error) for vehID in veh_id]
        return self.previous_speeds.get(veh_id, 0)

    def get_speed(self, veh_id, error=-1001):
        """See parent class."""
        if isinstance(veh_id, (list, np.ndarray)):
            return [self.get_speed(vehID, error) for vehID in veh_id]
        return self.__sumo_obs.get(veh_id, {}).get(tc.VAR_SPEED, error)

    def get_default_speed(self, veh_id, error=-1001):
        """See parent class."""
        if isinstance(veh_id, (list, np.ndarray)):
            return [self.get_default_speed(vehID, error) for vehID in veh_id]
        return self.__sumo_obs.get(veh_id, {}).get(tc.VAR_SPEED_WITHOUT_TRACI,
                                                   error)

    def get_position(self, veh_id, error=-1001):
        """See parent class."""
        if isinstance(veh_id, (list, np.ndarray)):
            return [self.get_position(vehID, error) for vehID in veh_id]
        return self.__sumo_obs.get(veh_id, {}).get(tc.VAR_LANEPOSITION, error)

    def get_edge(self, veh_id, error=""):
        """See parent class."""
        if isinstance(veh_id, (list, np.ndarray)):
            return [self.get_edge(vehID, error) for vehID in veh_id]
        return self.__sumo_obs.get(veh_id, {}).get(tc.VAR_ROAD_ID, error)

    def get_lane(self, veh_id, error=-1001):
        """See parent class."""
        if isinstance(veh_id, (list, np.ndarray)):
            return [self.get_lane(vehID, error) for vehID in veh_id]
        return self.__sumo_obs.get(veh_id, {}).get(tc.VAR_LANE_INDEX, error)

    def get_route(self, veh_id, error=None):
        """See parent class."""
        if error is None:
            error = list()
        if isinstance(veh_id, (list, np.ndarray)):
            return [self.get_route(vehID, error) for vehID in veh_id]
        return self.__sumo_obs.get(veh_id, {}).get(tc.VAR_EDGES, error)

    def get_length(self, veh_id, error=-1001):
        """See parent class."""
        if isinstance(veh_id, (list, np.ndarray)):
            return [self.get_length(vehID, error) for vehID in veh_id]
        return self.__vehicles.get(veh_id, {}).get("length", error)

    def get_leader(self, veh_id, error=""):
        """See parent class."""
        if isinstance(veh_id, (list, np.ndarray)):
            return [self.get_leader(vehID, error) for vehID in veh_id]
        return self.__vehicles.get(veh_id, {}).get("leader", error)

    def get_follower(self, veh_id, error=""):
        """See parent class."""
        if isinstance(veh_id, (list, np.ndarray)):
            return [self.get_follower(vehID, error) for vehID in veh_id]
        return self.__vehicles.get(veh_id, {}).get("follower", error)

    def get_headway(self, veh_id, error=-1001):
        """See parent class."""
        if isinstance(veh_id, (list, np.ndarray)):
            return [self.get_headway(vehID, error) for vehID in veh_id]
        return self.__vehicles.get(veh_id, {}).get("headway", error)

    def get_last_lc(self, veh_id, error=-1001):
        """See parent class."""
        if isinstance(veh_id, (list, np.ndarray)):
            return [self.get_headway(vehID, error) for vehID in veh_id]

        if veh_id not in self.__rl_ids:
            warnings.warn('Vehicle {} is not RL vehicle, "last_lc" term set to'
                          ' {}.'.format(veh_id, error))
            return error
        else:
            return self.__vehicles.get(veh_id, {}).get("headway", error)

    def get_acc_controller(self, veh_id, error=None):
        """See parent class."""
        if isinstance(veh_id, (list, np.ndarray)):
            return [self.get_acc_controller(vehID, error) for vehID in veh_id]
        return self.__vehicles.get(veh_id, {}).get("acc_controller", error)

    def get_lane_changing_controller(self, veh_id, error=None):
        """See parent class."""
        if isinstance(veh_id, (list, np.ndarray)):
            return [
                self.get_lane_changing_controller(vehID, error)
                for vehID in veh_id
            ]
        return self.__vehicles.get(veh_id, {}).get("lane_changer", error)

    def get_routing_controller(self, veh_id, error=None):
        """See parent class."""
        if isinstance(veh_id, (list, np.ndarray)):
            return [
                self.get_routing_controller(vehID, error) for vehID in veh_id
            ]
        return self.__vehicles.get(veh_id, {}).get("router", error)

    def set_lane_headways(self, veh_id, lane_headways):
        """Set the lane headways of the specified vehicle."""
        self.__vehicles[veh_id]["lane_headways"] = lane_headways

    def get_lane_headways(self, veh_id, error=None):
        """See parent class."""
        if error is None:
            error = list()
        if isinstance(veh_id, (list, np.ndarray)):
            return [self.get_lane_headways(vehID, error) for vehID in veh_id]
        return self.__vehicles.get(veh_id, {}).get("lane_headways", error)

    def get_lane_leaders_speed(self, veh_id, error=None):
        """See parent class."""
        lane_leaders = self.get_lane_leaders(veh_id)
        return [0 if lane_leader == '' else self.get_speed(lane_leader)
                for lane_leader in lane_leaders]

    def get_lane_followers_speed(self, veh_id, error=None):
        """See parent class."""
        lane_followers = self.get_lane_followers(veh_id)
        return [0 if lane_follower == '' else self.get_speed(lane_follower)
                for lane_follower in lane_followers]

    def set_lane_leaders(self, veh_id, lane_leaders):
        """Set the lane leaders of the specified vehicle."""
        self.__vehicles[veh_id]["lane_leaders"] = lane_leaders

    def get_lane_leaders(self, veh_id, error=None):
        """See parent class."""
        if error is None:
            error = list()
        if isinstance(veh_id, (list, np.ndarray)):
            return [self.get_lane_leaders(vehID, error) for vehID in veh_id]
        return self.__vehicles[veh_id]["lane_leaders"]

    def set_lane_tailways(self, veh_id, lane_tailways):
        """Set the lane tailways of the specified vehicle."""
        self.__vehicles[veh_id]["lane_tailways"] = lane_tailways

    def get_lane_tailways(self, veh_id, error=None):
        """See parent class."""
        if error is None:
            error = list()
        if isinstance(veh_id, (list, np.ndarray)):
            return [self.get_lane_tailways(vehID, error) for vehID in veh_id]
        return self.__vehicles.get(veh_id, {}).get("lane_tailways", error)

    def set_lane_followers(self, veh_id, lane_followers):
        """Set the lane followers of the specified vehicle."""
        self.__vehicles[veh_id]["lane_followers"] = lane_followers

    def get_lane_followers(self, veh_id, error=None):
        """See parent class."""
        if error is None:
            error = list()
        if isinstance(veh_id, (list, np.ndarray)):
            return [self.get_lane_followers(vehID, error) for vehID in veh_id]
        return self.__vehicles.get(veh_id, {}).get("lane_followers", error)

    def _multi_lane_headways(self):
        """Compute multi-lane data for all vehicles.

        This includes the lane leaders/followers/headways/tailways/
        leader velocity/follower velocity for all
        vehicles in the network.
        """
        edge_list = self.master_kernel.network.get_edge_list()
        junction_list = self.master_kernel.network.get_junction_list()
        tot_list = edge_list + junction_list
        num_edges = (len(self.master_kernel.network.get_edge_list()) + len(
            self.master_kernel.network.get_junction_list()))

        # maximum number of lanes in the network
        max_lanes = max([self.master_kernel.network.num_lanes(edge_id)
                         for edge_id in tot_list])

        # Key = edge id
        # Element = list, with the ith element containing tuples with the name
        #           and position of all vehicles in lane i
        edge_dict = dict.fromkeys(tot_list)

        # add the vehicles to the edge_dict element
        for veh_id in self.get_ids():
            edge = self.get_edge(veh_id)
            lane = self.get_lane(veh_id)
            pos = self.get_position(veh_id)
            if edge:
                if edge_dict[edge] is None:
                    edge_dict[edge] = [[] for _ in range(max_lanes)]
                edge_dict[edge][lane].append((veh_id, pos))

        # sort all lanes in each edge by position
        for edge in tot_list:
            if edge_dict[edge] is None:
                del edge_dict[edge]
            else:
                for lane in range(max_lanes):
                    edge_dict[edge][lane].sort(key=lambda x: x[1])

        for veh_id in self.get_ids():
            # collect the lane leaders, followers, headways, and tailways for
            # each vehicle
            edge = self.get_edge(veh_id)
            if edge:
                headways, tailways, leaders, followers = \
                    self._multi_lane_headways_util(veh_id, edge_dict,
                                                   num_edges)

                # add the above values to the vehicles class
                self.set_lane_headways(veh_id, headways)
                self.set_lane_tailways(veh_id, tailways)
                self.set_lane_leaders(veh_id, leaders)
                self.set_lane_followers(veh_id, followers)

        self._ids_by_edge = dict().fromkeys(edge_list)

        for edge_id in edge_dict:
            edges = list(itertools.chain.from_iterable(edge_dict[edge_id]))
            # check for edges with no vehicles
            if len(edges) > 0:
                edges, _ = zip(*edges)
                self._ids_by_edge[edge_id] = list(edges)
            else:
                self._ids_by_edge[edge_id] = []

    def _multi_lane_headways_util(self, veh_id, edge_dict, num_edges):
        """Compute multi-lane data for the specified vehicle.

        Parameters
        ----------
        veh_id : str
            name of the vehicle
        edge_dict : dict < list<tuple> >
            Key = Edge name
                Index = lane index
                Element = list sorted by position of (vehicle id, position)

        Returns
        -------
        headway : list<float>
            Index = lane index
            Element = headway at this lane
        tailway : list<float>
            Index = lane index
            Element = tailway at this lane
        lead_speed : list<str>
            Index = lane index
            Element = speed of leader at this lane
        follow_speed : list<str>
            Index = lane index
            Element = speed of follower at this lane
        leader : list<str>
            Index = lane index
            Element = leader at this lane
        follower : list<str>
            Index = lane index
            Element = follower at this lane
        """
        this_pos = self.get_position(veh_id)
        this_edge = self.get_edge(veh_id)
        this_lane = self.get_lane(veh_id)
        num_lanes = self.master_kernel.network.num_lanes(this_edge)

        # set default values for all output values
        headway = [1000] * num_lanes
        tailway = [1000] * num_lanes
        leader = [""] * num_lanes
        follower = [""] * num_lanes

        for lane in range(num_lanes):
            # check the vehicle's current  edge for lane leaders and followers
            if len(edge_dict[this_edge][lane]) > 0:
                ids, positions = zip(*edge_dict[this_edge][lane])
                ids = list(ids)
                positions = list(positions)
                index = bisect_left(positions, this_pos)

                # if you are at the end or the front of the edge, the lane
                # leader is in the edges in front of you
                if (lane == this_lane and index < len(positions) - 1) \
                        or (lane != this_lane and index < len(positions)):
                    # check if the index does not correspond to the current
                    # vehicle
                    if ids[index] == veh_id:
                        leader[lane] = ids[index + 1]
                        headway[lane] = (positions[index + 1] - this_pos -
                                         self.get_length(leader[lane]))
                    else:
                        leader[lane] = ids[index]
                        headway[lane] = (positions[index] - this_pos
                                         - self.get_length(leader[lane]))

                # you are in the back of the queue, the lane follower is in the
                # edges behind you
                if index > 0:
                    follower[lane] = ids[index - 1]
                    tailway[lane] = (this_pos - positions[index - 1]
                                     - self.get_length(veh_id))

            # if lane leader not found, check next edges
            if leader[lane] == "":
                headway[lane], leader[lane] = self._next_edge_leaders(
                    veh_id, edge_dict, lane, num_edges)

            # if lane follower not found, check previous edges
            if follower[lane] == "":
                tailway[lane], follower[lane] = self._prev_edge_followers(
                    veh_id, edge_dict, lane, num_edges)

        return headway, tailway, leader, follower

    def _next_edge_leaders(self, veh_id, edge_dict, lane, num_edges):
        """Search for leaders in the next edge.

        Looks to the edges/junctions in front of the vehicle's current edge
        for potential leaders. This is currently done by only looking one
        edge/junction forwards.

        Returns
        -------
        headway : float
            lane headway for the specified lane
        leader : str
            lane leader for the specified lane
        """
        pos = self.get_position(veh_id)
        edge = self.get_edge(veh_id)

        headway = 1000  # env.network.length
        leader = ""
        add_length = 0  # length increment in headway

        for _ in range(num_edges):
            # break if there are no edge/lane pairs behind the current one
            if len(self.master_kernel.network.next_edge(edge, lane)) == 0:
                break

            add_length += self.master_kernel.network.edge_length(edge)
            edge, lane = self.master_kernel.network.next_edge(edge, lane)[0]

            try:
                if len(edge_dict[edge][lane]) > 0:
                    leader = edge_dict[edge][lane][0][0]
                    headway = edge_dict[edge][lane][0][1] - pos + add_length \
                        - self.get_length(leader)
            except KeyError:
                # current edge has no vehicles, so move on
                # print(traceback.format_exc())
                continue

            # stop if a lane follower is found
            if leader != "":
                break

        return headway, leader

    def _prev_edge_followers(self, veh_id, edge_dict, lane, num_edges):
        """Search for followers in the previous edge.

        Looks to the edges/junctions behind the vehicle's current edge for
        potential followers. This is currently done by only looking one
        edge/junction backwards.

        Returns
        -------
        tailway : float
            lane tailway for the specified lane
        follower : str
            lane follower for the specified lane
        """
        pos = self.get_position(veh_id)
        edge = self.get_edge(veh_id)

        tailway = 1000  # env.network.length
        follower = ""
        add_length = 0  # length increment in headway

        for _ in range(num_edges):
            # break if there are no edge/lane pairs behind the current one
            if len(self.master_kernel.network.prev_edge(edge, lane)) == 0:
                break

            edge, lane = self.master_kernel.network.prev_edge(edge, lane)[0]
            add_length += self.master_kernel.network.edge_length(edge)

            try:
                if len(edge_dict[edge][lane]) > 0:
                    tailway = pos - edge_dict[edge][lane][-1][1] + add_length \
                              - self.get_length(veh_id)
                    follower = edge_dict[edge][lane][-1][0]
            except KeyError:
                # current edge has no vehicles, so move on
                # print(traceback.format_exc())
                continue

            # stop if a lane follower is found
            if follower != "":
                break

        return tailway, follower

    def apply_acceleration(self, veh_ids, acc):
        """See parent class."""
        # to hand the case of a single vehicle
        if type(veh_ids) == str:
            veh_ids = [veh_ids]
            acc = [acc]

        for i, vid in enumerate(veh_ids):
            if acc[i] is not None and vid in self.get_ids():
                this_vel = self.get_speed(vid)
                next_vel = max([this_vel + acc[i] * self.sim_step, 0])
                self.kernel_api.vehicle.slowDown(vid, next_vel, 1e-3)

    def apply_lane_change(self, veh_ids, direction):
        """See parent class."""
        # to hand the case of a single vehicle
        if type(veh_ids) == str:
            veh_ids = [veh_ids]
            direction = [direction]

        # if any of the directions are not -1, 0, or 1, raise a ValueError
        if any(d not in [-1, 0, 1] for d in direction):
            raise ValueError(
                "Direction values for lane changes may only be: -1, 0, or 1.")

        for i, veh_id in enumerate(veh_ids):
            # check for no lane change
            if direction[i] == 0:
                continue

            # compute the target lane, and clip it so vehicle don't try to lane
            # change out of range
            this_lane = self.get_lane(veh_id)
            this_edge = self.get_edge(veh_id)
            target_lane = min(
                max(this_lane + direction[i], 0),
                self.master_kernel.network.num_lanes(this_edge) - 1)

            # perform the requested lane action action in TraCI
            if target_lane != this_lane:
                self.kernel_api.vehicle.changeLane(
                    veh_id, int(target_lane), 100000)

                if veh_id in self.get_rl_ids():
                    self.prev_last_lc[veh_id] = \
                        self.__vehicles[veh_id]["last_lc"]

    def choose_routes(self, veh_ids, route_choices):
        """See parent class."""
        # to hand the case of a single vehicle
        if type(veh_ids) == str:
            veh_ids = [veh_ids]
            route_choices = [route_choices]

        for i, veh_id in enumerate(veh_ids):
            if route_choices[i] is not None:
                self.kernel_api.vehicle.setRoute(
                    vehID=veh_id, edgeList=route_choices[i])

    def get_x_by_id(self, veh_id):
        """See parent class."""
        if self.get_edge(veh_id) == '':
            # occurs when a vehicle crashes is teleported for some other reason
            return 0.
        return self.master_kernel.network.get_x(
            self.get_edge(veh_id), self.get_position(veh_id))

    def update_vehicle_colors(self):
        """See parent class.

        The colors of all vehicles are updated as follows:
        - red: autonomous (rl) vehicles
        - white: unobserved human-driven vehicles
        - cyan: observed human-driven vehicles
        """
<<<<<<< HEAD
        for veh_id in self.get_rl_ids():
            try:
                # If vehicle is already being colored via argument to vehicles.add(), don't re-color it.
                if self._force_color_update or 'color' not in self.type_parameters[self.get_type(veh_id)]:
                    # color rl vehicles red
                    self.set_color(veh_id=veh_id, color=RED)
            except (FatalTraCIError, TraCIException) as e:
                print('Error when updating rl vehicle colors:', e)

        # color vehicles white if not observed and cyan if observed
        for veh_id in self.get_human_ids():
            try:
                color = CYAN if veh_id in self.get_observed_ids() else WHITE
                # If vehicle is already being colored via argument to vehicles.add(), don't re-color it.
=======
        # color vehicles by speed if desired
        if self._color_by_speed:
            max_speed = self.master_kernel.network.max_speed()
            speed_ranges = np.linspace(0, max_speed, STEPS)
            for veh_id in self.get_ids():
                veh_speed = self.get_speed(veh_id)
                bin_index = np.digitize(veh_speed, speed_ranges)
>>>>>>> 13db0361
                if self._force_color_update or 'color' not in self.type_parameters[self.get_type(veh_id)]:
                    self.set_color(veh_id=veh_id, color=color_bins[bin_index])
        else:
            for veh_id in self.get_rl_ids():
                try:
                    if self._force_color_update or 'color' not in self.type_parameters[self.get_type(veh_id)]:
                        # color rl vehicles red
                        self.set_color(veh_id=veh_id, color=RED)
                except (FatalTraCIError, TraCIException) as e:
                    print('Error when updating rl vehicle colors:', e)

            # color vehicles white if not observed and cyan if observed
            for veh_id in self.get_human_ids():
                try:
                    color = CYAN if veh_id in self.get_observed_ids() else WHITE
                    if self._force_color_update or 'color' not in self.type_parameters[self.get_type(veh_id)]:
                        self.set_color(veh_id=veh_id, color=color)
                except (FatalTraCIError, TraCIException) as e:
                    print('Error when updating human vehicle colors:', e)

            for veh_id in self.get_ids():
                try:
                    if 'av' in veh_id:
                        color = RED
                        if self._force_color_update or 'color' not in self.type_parameters[self.get_type(veh_id)]:
                            self.set_color(veh_id=veh_id, color=color)
                except (FatalTraCIError, TraCIException) as e:
                    print('Error when updating human vehicle colors:', e)

        for veh_id in self.get_ids():
            try:
                if 'av' in veh_id:
                    color = RED
                    # If vehicle is already being colored via argument to vehicles.add(), don't re-color it.
                    if self._force_color_update or 'color' not in self.type_parameters[self.get_type(veh_id)]:
                        self.set_color(veh_id=veh_id, color=color)
            except (FatalTraCIError, TraCIException) as e:
                print('Error when updating human vehicle colors:', e)

        # color vehicles by speed if desired
        if self._color_by_speed:
            max_speed = self.master_kernel.network.max_speed()
            speed_ranges = np.linspace(0, max_speed, STEPS)
            for veh_id in self.get_ids():
                veh_speed = self.get_speed(veh_id)
                bin_index = np.digitize(veh_speed, speed_ranges)
                # If vehicle is already being colored via argument to vehicles.add(), don't re-color it.
                if self._force_color_update or 'color' not in self.type_parameters[self.get_type(veh_id)]:
                    self.set_color(veh_id=veh_id, color=color_bins[bin_index])

        # clear the list of observed vehicles
        for veh_id in self.get_observed_ids():
            self.remove_observed(veh_id)

    def get_color(self, veh_id):
        """See parent class.

        This does not pass the last term (i.e. transparency).
        """
        r, g, b, t = self.kernel_api.vehicle.getColor(veh_id)
        return r, g, b

    def set_color(self, veh_id, color):
        """See parent class.

        The last term for sumo (transparency) is set to 255.
        """
        r, g, b = color
        self.kernel_api.vehicle.setColor(
            vehID=veh_id, color=(r, g, b, 255))

    def add(self, veh_id, type_id, edge, pos, lane, speed):
        """See parent class."""
        if veh_id in self.master_kernel.network.rts:
            # If the vehicle has its own route, use that route. This is used in
            # the case of network templates.
            route_id = 'route{}_0'.format(veh_id)
        else:
            num_routes = len(self.master_kernel.network.rts[edge])
            frac = [val[1] for val in self.master_kernel.network.rts[edge]]
            route_id = 'route{}_{}'.format(edge, np.random.choice(
                [i for i in range(num_routes)], size=1, p=frac)[0])

        self.kernel_api.vehicle.addFull(
            veh_id,
            route_id,
            typeID=str(type_id),
            departLane=str(lane),
            departPos=str(pos),
            departSpeed=str(speed))

    def get_max_speed(self, veh_id, error=-1001):
        """See parent class."""
        if isinstance(veh_id, (list, np.ndarray)):
            return [self.get_max_speed(vehID, error) for vehID in veh_id]
        return self.kernel_api.vehicle.getMaxSpeed(veh_id)

    def set_max_speed(self, veh_id, max_speed):
        """See parent class."""
        self.kernel_api.vehicle.setMaxSpeed(veh_id, max_speed)<|MERGE_RESOLUTION|>--- conflicted
+++ resolved
@@ -187,7 +187,7 @@
             # add vehicles from a network template, if applicable
             if hasattr(self.master_kernel.network.network,
                        "template_vehicles"):
-                for veh_id in self.master_kernel.network.network. \
+                for veh_id in self.master_kernel.network.network.\
                         template_vehicles:
                     vals = deepcopy(self.master_kernel.network.network.
                                     template_vehicles[veh_id])
@@ -1004,22 +1004,6 @@
         - white: unobserved human-driven vehicles
         - cyan: observed human-driven vehicles
         """
-<<<<<<< HEAD
-        for veh_id in self.get_rl_ids():
-            try:
-                # If vehicle is already being colored via argument to vehicles.add(), don't re-color it.
-                if self._force_color_update or 'color' not in self.type_parameters[self.get_type(veh_id)]:
-                    # color rl vehicles red
-                    self.set_color(veh_id=veh_id, color=RED)
-            except (FatalTraCIError, TraCIException) as e:
-                print('Error when updating rl vehicle colors:', e)
-
-        # color vehicles white if not observed and cyan if observed
-        for veh_id in self.get_human_ids():
-            try:
-                color = CYAN if veh_id in self.get_observed_ids() else WHITE
-                # If vehicle is already being colored via argument to vehicles.add(), don't re-color it.
-=======
         # color vehicles by speed if desired
         if self._color_by_speed:
             max_speed = self.master_kernel.network.max_speed()
@@ -1027,7 +1011,6 @@
             for veh_id in self.get_ids():
                 veh_speed = self.get_speed(veh_id)
                 bin_index = np.digitize(veh_speed, speed_ranges)
->>>>>>> 13db0361
                 if self._force_color_update or 'color' not in self.type_parameters[self.get_type(veh_id)]:
                     self.set_color(veh_id=veh_id, color=color_bins[bin_index])
         else:
@@ -1057,27 +1040,6 @@
                 except (FatalTraCIError, TraCIException) as e:
                     print('Error when updating human vehicle colors:', e)
 
-        for veh_id in self.get_ids():
-            try:
-                if 'av' in veh_id:
-                    color = RED
-                    # If vehicle is already being colored via argument to vehicles.add(), don't re-color it.
-                    if self._force_color_update or 'color' not in self.type_parameters[self.get_type(veh_id)]:
-                        self.set_color(veh_id=veh_id, color=color)
-            except (FatalTraCIError, TraCIException) as e:
-                print('Error when updating human vehicle colors:', e)
-
-        # color vehicles by speed if desired
-        if self._color_by_speed:
-            max_speed = self.master_kernel.network.max_speed()
-            speed_ranges = np.linspace(0, max_speed, STEPS)
-            for veh_id in self.get_ids():
-                veh_speed = self.get_speed(veh_id)
-                bin_index = np.digitize(veh_speed, speed_ranges)
-                # If vehicle is already being colored via argument to vehicles.add(), don't re-color it.
-                if self._force_color_update or 'color' not in self.type_parameters[self.get_type(veh_id)]:
-                    self.set_color(veh_id=veh_id, color=color_bins[bin_index])
-
         # clear the list of observed vehicles
         for veh_id in self.get_observed_ids():
             self.remove_observed(veh_id)
