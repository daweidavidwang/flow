--- conflicted
+++ resolved
@@ -105,12 +105,8 @@
     better_params = flow_params.copy()
 
     veh_params = flow_params['veh']
-<<<<<<< HEAD
-    better_veh_params = [eval_veh_params(veh_param) for veh_param in veh_params]
-=======
     better_veh_params = [eval_veh_params(veh_param) for
                          veh_param in veh_params]
->>>>>>> ab6761ac
     better_net_params = eval_net_params(flow_params)
     better_params['veh'] = better_veh_params
     better_params['net'] = better_net_params
@@ -153,15 +149,6 @@
                     temp['veh_type'] = obj[key]
                 elif key == 'begin':
                     temp['edge'] = str(obj[key])
-<<<<<<< HEAD
-                elif key =='depart_speed':
-                    temp['departSpeed'] = obj[key]
-                elif key == 'probability' or key =='departSpeed' or \
-                    key == 'departLane' or key == 'vehsPerHour':
-                    temp[key] = obj[key]
-            new_inflow_list.append(temp)
-        # add the created inflow to the inflow container
-=======
                 elif key == 'depart_speed':
                     temp['departSpeed'] = obj[key]
                 elif key == 'probability' or key == 'departSpeed' or \
@@ -169,7 +156,6 @@
                     temp[key] = obj[key]
             new_inflow_list.append(temp)
         # add created inflows to inflow container
->>>>>>> ab6761ac
         [inflow.add(**inflow_i) for inflow_i in new_inflow_list]
         better_params['net']['in_flows'] = inflow
 
@@ -202,16 +188,6 @@
     new_params = orig_params.copy()
 
     if 'acceleration_controller' in new_params:
-<<<<<<< HEAD
-        new_params['acceleration_controller'] = (eval(orig_params['acceleration_controller'][0]),
-                                        orig_params['acceleration_controller'][1])
-    if 'lane_change_controller' in new_params:
-        new_params['lane_change_controller'] = (eval(orig_params['lane_change_controller'][0]),
-                                        orig_params['lane_change_controller'][1])
-    if 'routing_controller' in new_params:
-        new_params['routing_controller'] = (eval(orig_params['routing_controller'][0]),
-                                        orig_params['routing_controller'][1])
-=======
         new_controller = (eval(orig_params['acceleration_controller'][0]),
                                orig_params['acceleration_controller'][1])
         new_params['acceleration_controller'] = new_controller
@@ -223,7 +199,6 @@
         new_route_controller = (eval(orig_params['routing_controller'][0]),
                                      orig_params['routing_controller'][1])
         new_params['routing_controller'] = new_route_controller
->>>>>>> ab6761ac
     if 'sumo_car_following_params' in new_params:
         cf_params = SumoCarFollowingParams()
         cf_params.controller_params = (orig_params['sumo_car_following_params']
@@ -260,15 +235,9 @@
     gamma = jsondata['gamma']
     horizon = jsondata['horizon']
     hidden_layers = jsondata['model']['fcnet_hiddens']
-<<<<<<< HEAD
-    rllib_params = {'gamma':gamma,
-                    'horizon':horizon,
-                    'hidden_layers':hidden_layers}
-=======
     rllib_params = {'gamma': gamma,
                     'horizon': horizon,
                     'hidden_layers': hidden_layers}
->>>>>>> ab6761ac
 
     return rllib_params
 
