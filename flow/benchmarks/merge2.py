"""Benchmark for merge2.

Trains a small percentage of autonomous vehicles to dissipate shockwaves caused
by merges in an open network. The autonomous penetration rate in this example
is 33.3%.

Action Dimension: (17, )

Observation Dimension: (85, )

Horizon: 750 steps
"""

from flow.core.params import SumoParams, EnvParams, InitialConfig, NetParams, \
<<<<<<< HEAD
    InFlows, SumoCarFollowingParams
from flow.scenarios.merge.scenario import ADDITIONAL_NET_PARAMS
=======
    InFlows
from flow.scenarios.merge import ADDITIONAL_NET_PARAMS
>>>>>>> ff538bb4
from flow.core.vehicles import Vehicles
from flow.controllers import SumoCarFollowingController, RLController

# time horizon of a single rollout
HORIZON = 750
# inflow rate at the highway
FLOW_RATE = 2000
# percent of autonomous vehicles
RL_PENETRATION = 0.333
# num_rl term (see ADDITIONAL_ENV_PARAMs)
NUM_RL = 17

# We consider a highway network with an upstream merging lane producing
# shockwaves
additional_net_params = ADDITIONAL_NET_PARAMS.copy()
additional_net_params["merge_lanes"] = 1
additional_net_params["highway_lanes"] = 1
additional_net_params["pre_merge_length"] = 500

# RL vehicles constitute 5% of the total number of vehicles
vehicles = Vehicles()
vehicles.add(
    veh_id="human",
    acceleration_controller=(SumoCarFollowingController, {}),
    sumo_car_following_params=SumoCarFollowingParams(
        speed_mode="no_collide",
    ),
    num_vehicles=5)
vehicles.add(
    veh_id="rl",
    acceleration_controller=(RLController, {}),
    sumo_car_following_params=SumoCarFollowingParams(
        speed_mode="no_collide",
    ),
    num_vehicles=0)

# Vehicles are introduced from both sides of merge, with RL vehicles entering
# from the highway portion as well
inflow = InFlows()
inflow.add(
    veh_type="human",
    edge="inflow_highway",
    vehs_per_hour=(1 - RL_PENETRATION) * FLOW_RATE,
    departLane="free",
    departSpeed=10)
inflow.add(
    veh_type="rl",
    edge="inflow_highway",
    vehs_per_hour=RL_PENETRATION * FLOW_RATE,
    departLane="free",
    departSpeed=10)
inflow.add(
    veh_type="human",
    edge="inflow_merge",
    vehs_per_hour=100,
    departLane="free",
    departSpeed=7.5)

flow_params = dict(
    # name of the experiment
    exp_tag="merge_2",

    # name of the flow environment the experiment is running on
    env_name="WaveAttenuationMergePOEnv",

    # name of the scenario class the experiment is running on
    scenario="MergeScenario",

    # sumo-related parameters (see flow.core.params.SumoParams)
    sumo=SumoParams(
        restart_instance=True,
        sim_step=0.5,
        render=False,
    ),

    # environment related parameters (see flow.core.params.EnvParams)
    env=EnvParams(
        horizon=HORIZON,
        sims_per_step=2,
        warmup_steps=0,
        additional_params={
            "max_accel": 1.5,
            "max_decel": 1.5,
            "target_velocity": 20,
            "num_rl": NUM_RL,
        },
    ),

    # network-related parameters (see flow.core.params.NetParams and the
    # scenario's documentation or ADDITIONAL_NET_PARAMS component)
    net=NetParams(
        inflows=inflow,
        no_internal_links=False,
        additional_params=additional_net_params,
    ),

    # vehicles to be placed in the network at the start of a rollout (see
    # flow.core.vehicles.Vehicles)
    veh=vehicles,

    # parameters specifying the positioning of vehicles upon initialization/
    # reset (see flow.core.params.InitialConfig)
    initial=InitialConfig(),
)<|MERGE_RESOLUTION|>--- conflicted
+++ resolved
@@ -12,13 +12,8 @@
 """
 
 from flow.core.params import SumoParams, EnvParams, InitialConfig, NetParams, \
-<<<<<<< HEAD
     InFlows, SumoCarFollowingParams
-from flow.scenarios.merge.scenario import ADDITIONAL_NET_PARAMS
-=======
-    InFlows
 from flow.scenarios.merge import ADDITIONAL_NET_PARAMS
->>>>>>> ff538bb4
 from flow.core.vehicles import Vehicles
 from flow.controllers import SumoCarFollowingController, RLController
 
