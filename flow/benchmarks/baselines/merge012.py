--- conflicted
+++ resolved
@@ -4,17 +4,11 @@
 """
 
 from flow.core.params import SumoParams, EnvParams, InitialConfig, NetParams, \
-<<<<<<< HEAD
     InFlows, SumoCarFollowingParams
-from flow.scenarios.merge.scenario import ADDITIONAL_NET_PARAMS
-=======
-    InFlows
-from flow.scenarios.merge import ADDITIONAL_NET_PARAMS
->>>>>>> e122bd12
 from flow.core.vehicles import Vehicles
 from flow.core.experiment import SumoExperiment
 from flow.controllers import SumoCarFollowingController
-from flow.scenarios.merge import MergeScenario
+from flow.scenarios.merge import MergeScenario, ADDITIONAL_NET_PARAMS
 from flow.envs.merge import WaveAttenuationMergePOEnv
 import numpy as np
 
