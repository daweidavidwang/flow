--- conflicted
+++ resolved
@@ -117,10 +117,6 @@
     exp = SumoExperiment(env, scenario)
 
     results = exp.run(num_runs, HORIZON)
-<<<<<<< HEAD
-    avg_outflow = results["mean_outflows"]
-=======
->>>>>>> b43b1e5a
 
     return np.mean(results["returns"]), np.std(results["returns"])
 
