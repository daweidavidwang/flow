--- conflicted
+++ resolved
@@ -2,10 +2,6 @@
 from flow.core.params import InitialConfig
 from flow.core.traffic_lights import TrafficLights
 
-<<<<<<< HEAD
-
-=======
->>>>>>> fb3f0d54
 ADDITIONAL_NET_PARAMS = {
     # length of the ring road
     "length": 230,
@@ -19,15 +15,11 @@
 
 
 class LoopScenario(Scenario):
-<<<<<<< HEAD
-    def __init__(self, name, generator_class, vehicles, net_params,
-=======
     def __init__(self,
                  name,
                  generator_class,
                  vehicles,
                  net_params,
->>>>>>> fb3f0d54
                  initial_config=InitialConfig(),
                  traffic_lights=TrafficLights()):
         """Initializes a loop scenario.
