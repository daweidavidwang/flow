--- conflicted
+++ resolved
@@ -62,12 +62,6 @@
                 raise KeyError(
                     'Environment parameter \'{}\' not supplied'.format(p))
 
-<<<<<<< HEAD
-        # initialize the list of sorted vehicle IDs
-        self.sorted_ids = scenario.vehicles.get_ids()
-
-=======
->>>>>>> 53130764
         # variables used to sort vehicles by their initial position plus
         # distance traveled
         self.prev_pos = dict()
@@ -120,70 +114,6 @@
 
     def additional_command(self):
         """See parent class.
-<<<<<<< HEAD
-
-        Define which vehicles are observed for visualization purposes, and
-        update the sorting of vehicles using the self.sorted_ids variable.
-        """
-        # specify observed vehicles
-        if self.k.vehicle.num_rl_vehicles > 0:
-            for veh_id in self.k.vehicle.get_human_ids():
-                self.k.vehicle.set_observed(veh_id)
-
-        # update the "absolute_position" variable
-        for veh_id in self.vehicles.get_ids():
-            this_pos = self.get_x_by_id(veh_id)
-
-            if this_pos == -1001:
-                # in case the vehicle isn't in the network
-                self.absolute_position[veh_id] = -1001
-            else:
-                change = this_pos - self.prev_pos[veh_id]
-                self.absolute_position[veh_id] = \
-                    (self.absolute_position[veh_id] + change) \
-                    % self.scenario.length
-                self.prev_pos[veh_id] = this_pos
-
-        # collect list of sorted vehicle ids
-        self.sorted_ids = self.sort_by_position()
-
-    def sort_by_position(self):
-        """Sort the vehicle ids of vehicles in the network by position.
-
-        This environment does this by sorting vehicles by their absolute
-        position, defined as their initial position plus distance traveled.
-
-        Returns
-        -------
-        list of str
-            a list of all vehicle IDs sorted by position
-        """
-        if self.env_params.additional_params['sort_vehicles']:
-            sorted_ids = sorted(
-                self.vehicles.get_ids(),
-                key=self.get_abs_position)
-            return sorted_ids
-        else:
-            return self.vehicles.get_ids()
-
-    def get_abs_position(self, veh_id):
-        """Returns the absolute position of a vehicle."""
-        return self.absolute_position[veh_id]
-
-    def reset(self):
-        """See parent class.
-
-        This also includes updating the initial absolute position and previous
-        position.
-        """
-        super().reset()
-
-        for veh_id in self.vehicles.get_ids():
-            self.absolute_position[veh_id] = self.get_x_by_id(veh_id)
-            self.prev_pos[veh_id] = self.get_x_by_id(veh_id)
-
-=======
->>>>>>> 53130764
 
         Define which vehicles are observed for visualization purposes, and
         update the sorting of vehicles using the self.sorted_ids variable.
@@ -207,26 +137,9 @@
                     % self.k.scenario.length()
                 self.prev_pos[veh_id] = this_pos
 
-<<<<<<< HEAD
-    Multi-agent env with an adversarial agent perturbing
-    the accelerations of the autonomous vehicle
-    """
-    def _apply_rl_actions(self, rl_actions):
-        """See class definition."""
-        sorted_rl_ids = [
-            veh_id for veh_id in self.sorted_ids
-            if veh_id in self.k.vehicle.get_rl_ids()
-        ]
-        av_action = rl_actions['av']
-        adv_action = rl_actions['adversary']
-        perturb_weight = self.env_params.additional_params['perturb_weight']
-        rl_action = av_action + perturb_weight * adv_action
-        self.k.vehicle.apply_acceleration(sorted_rl_ids, rl_action)
-=======
     @property
     def sorted_ids(self):
         """Sort the vehicle ids of vehicles in the network by position.
->>>>>>> 53130764
 
         This environment does this by sorting vehicles by their absolute
         position, defined as their initial position plus distance traveled.
@@ -236,15 +149,8 @@
         list of str
             a list of all vehicle IDs sorted by position
         """
-<<<<<<< HEAD
-        if self.env_params.evaluate:
-            reward = np.mean(
-                self.k.vehicle.get_speed(self.k.vehicle.get_ids()))
-            return {'av': reward, 'adversary': -reward}
-=======
         if self.env_params.additional_params['sort_vehicles']:
             return sorted(self.k.vehicle.get_ids(), key=self._get_abs_position)
->>>>>>> 53130764
         else:
             return self.k.vehicle.get_ids()
 
@@ -258,19 +164,10 @@
         This also includes updating the initial absolute position and previous
         position.
         """
-<<<<<<< HEAD
-        state = np.array([[
-            self.k.vehicle.get_speed(veh_id) / self.k.scenario.max_speed(),
-            self.k.vehicle.get_x_by_id(veh_id) / self.k.scenario.length()
-        ] for veh_id in self.sorted_ids])
-        state = np.ndarray.flatten(state)
-        return {'av': state, 'adversary': state}
-=======
         obs = super().reset()
 
         for veh_id in self.k.vehicle.get_ids():
             self.absolute_position[veh_id] = self.k.vehicle.get_x_by_id(veh_id)
             self.prev_pos[veh_id] = self.k.vehicle.get_x_by_id(veh_id)
 
-        return obs
->>>>>>> 53130764
+        return obs