"""Contains all callable environments in Flow."""
from flow.envs.base import Env
from flow.envs.bay_bridge import BayBridgeEnv
from flow.envs.bottleneck import BottleneckAccelEnv, BottleneckEnv, \
    BottleneckDesiredVelocityEnv
from flow.envs.traffic_light_grid import TrafficLightGridEnv, \
    TrafficLightGridPOEnv, TrafficLightGridTestEnv
from flow.envs.ring.lane_change_accel import LaneChangeAccelEnv, \
    LaneChangeAccelPOEnv
from flow.envs.ring.accel import AccelEnv
from flow.envs.ring.wave_attenuation import WaveAttenuationEnv, \
    WaveAttenuationPOEnv
from flow.envs.merge import MergePOEnv
from flow.envs.test import TestEnv

# deprecated classes whose names have changed
from flow.envs.bottleneck_env import BottleNeckAccelEnv
from flow.envs.bottleneck_env import DesiredVelocityEnv
from flow.envs.green_wave_env import PO_TrafficLightGridEnv
from flow.envs.green_wave_env import GreenWaveTestEnv


__all__ = [
<<<<<<< HEAD
    'Env', 'AccelEnv', 'LaneChangeAccelEnv',
    'LaneChangeAccelPOEnv', 'TrafficLightGridTestEnv',
    'MergePOEnv', 'BottleneckEnv',
    'BottleneckAccelEnv', 'WaveAttenuationEnv', 'WaveAttenuationPOEnv',
    'TrafficLightGridEnv', 'TrafficLightGridPOEnv',
    'BottleneckDesiredVelocityEnv', 'TestEnv', 'BayBridgeEnv',
=======
    'Env',
    'AccelEnv',
    'LaneChangeAccelEnv',
    'LaneChangeAccelPOEnv',
    'TrafficLightGridTestEnv',
    'MergePOEnv',
    'BottleneckEnv',
    'BottleneckAccelEnv',
    'WaveAttenuationEnv',
    'WaveAttenuationPOEnv',
    'TrafficLightGridEnv',
    'TrafficLightGridPOEnv',
    'BottleneckDesiredVelocityEnv',
    'TestEnv',
    'BayBridgeEnv',
    # deprecated classes
    'BottleNeckAccelEnv',
    'DesiredVelocityEnv',
    'PO_TrafficLightGridEnv',
    'GreenWaveTestEnv',
>>>>>>> bd49a788
]<|MERGE_RESOLUTION|>--- conflicted
+++ resolved
@@ -21,14 +21,6 @@
 
 
 __all__ = [
-<<<<<<< HEAD
-    'Env', 'AccelEnv', 'LaneChangeAccelEnv',
-    'LaneChangeAccelPOEnv', 'TrafficLightGridTestEnv',
-    'MergePOEnv', 'BottleneckEnv',
-    'BottleneckAccelEnv', 'WaveAttenuationEnv', 'WaveAttenuationPOEnv',
-    'TrafficLightGridEnv', 'TrafficLightGridPOEnv',
-    'BottleneckDesiredVelocityEnv', 'TestEnv', 'BayBridgeEnv',
-=======
     'Env',
     'AccelEnv',
     'LaneChangeAccelEnv',
@@ -49,5 +41,4 @@
     'DesiredVelocityEnv',
     'PO_TrafficLightGridEnv',
     'GreenWaveTestEnv',
->>>>>>> bd49a788
 ]