--- conflicted
+++ resolved
@@ -223,17 +223,8 @@
         elif self.sim_params.render in [True, False]:
             # default to sumo-gui (if True) or sumo (if False)
             if (self.sim_params.render is True) and self.sim_params.save_render:
-<<<<<<< HEAD
-                path = os.path.expanduser('~')+'/flow_rendering/'
-                dir_time = time.strftime("%Y-%m-%d-%H%M%S")
-                if not os.path.exists(path):
-                    os.mkdir(path)
-                self.path = path + dir_time
-                os.mkdir(self.path)
-=======
                 self.path = os.path.expanduser('~')+'/flow_rendering/' + self.network.name
                 os.makedirs(self.path, exist_ok=True)
->>>>>>> 8a935a8e
         else:
             raise FatalFlowError(
                 'Mode %s is not supported!' % self.sim_params.render)
@@ -706,18 +697,6 @@
                 self.renderer.close()
             # generate video
             elif (self.sim_params.render is True) and self.sim_params.save_render:
-<<<<<<< HEAD
-                save_dir = os.path.expanduser('~') + '/flow_movies'
-                images_dir = self.path.split('/')[-1]
-                if not os.path.exists(save_dir):
-                    os.mkdir(save_dir)
-                speedup = 10  # speedup multiplier
-                fps = speedup//self.sim_step
-                os_cmd = "ffmpeg -y -r {fps} -i {path}/frame_%06d.png".format(path=self.path, fps=fps)
-                os_cmd += " -pix_fmt yuv420p " + self.path+"/%s.mp4"%images_dir
-                os_cmd += "&& cp " + self.path+"/%s.mp4 "%images_dir + save_dir + "/"
-                os.system(os_cmd)  # only works in Unix
-=======
                 images_dir = self.path.split('/')[-1]
                 speedup = 10  # multiplier: renders video so that `speedup` seconds is rendered in 1 real second
                 fps = speedup//self.sim_step
@@ -725,7 +704,6 @@
                                       "-pix_fmt", "yuv420p", "%s/../%s.mp4" % (self.path, images_dir)])
                 p.wait()
                 shutil.rmtree(self.path)
->>>>>>> 8a935a8e
         except FileNotFoundError:
             # Skip automatic termination. Connection is probably already closed
             print(traceback.format_exc())
