from copy import deepcopy
import numpy as np
import random
import traceback
from gym.spaces import Box

from traci.exceptions import FatalTraCIError
from traci.exceptions import TraCIException

from ray.rllib.env import MultiAgentEnv

from flow.envs.base_env import Env


class MultiEnv(MultiAgentEnv, Env):
    """Multi-agent version of base env. See parent class for info"""

    def step(self, rl_actions):
        """Advance the environment by one step.

        Assigns actions to autonomous and human-driven agents (i.e. vehicles,
        traffic lights, etc...). Actions that are not assigned are left to the
        control of the simulator. The actions are then used to advance the
        simulator by the number of time steps requested per environment step.

        Results from the simulations are processed through various classes,
        such as the Vehicle and TrafficLight kernels, to produce standardized
        methods for identifying specific network state features. Finally,
        results from the simulator are used to generate appropriate
        observations.

        Parameters
        ----------
        rl_actions: numpy ndarray
            an list of actions provided by the rl algorithm

        Returns
        -------
        observation: dict of numpy ndarrays
            agent's observation of the current environment
        reward: dict of floats
            amount of reward associated with the previous state/action pair
        done: dict of bools
            indicates whether the episode has ended
        info: dict
            contains other diagnostic information from the previous action
        """
        for _ in range(self.env_params.sims_per_step):
            self.time_counter += 1
            self.step_counter += 1

            # perform acceleration actions for controlled human-driven vehicles
            if len(self.vehicles.get_controlled_ids()) > 0:
                accel = []
                for veh_id in self.vehicles.get_controlled_ids():
                    accel_contr = self.vehicles.get_acc_controller(veh_id)
                    action = accel_contr.get_action(self)
                    accel.append(action)
                self.apply_acceleration(self.vehicles.get_controlled_ids(),
                                        accel)

            # perform lane change actions for controlled human-driven vehicles
            if len(self.vehicles.get_controlled_lc_ids()) > 0:
                direction = []
                for veh_id in self.vehicles.get_controlled_lc_ids():
                    lc_contr = self.vehicles.get_lane_changing_controller(
                        veh_id)
                    target_lane = lc_contr.get_action(self)
                    direction.append(target_lane)
                self.apply_lane_change(
                    self.vehicles.get_controlled_lc_ids(), direction=direction)

            # perform (optionally) routing actions for all vehicle in the
            # network, including rl and sumo-controlled vehicles
            routing_ids = []
            routing_actions = []
            for veh_id in self.vehicles.get_ids():
                if self.vehicles.get_routing_controller(veh_id) is not None:
                    routing_ids.append(veh_id)
                    route_contr = self.vehicles.get_routing_controller(veh_id)
                    routing_actions.append(route_contr.choose_route(self))

            self.choose_routes(routing_ids, routing_actions)

            self.apply_rl_actions(rl_actions)

            self.additional_command()

<<<<<<< HEAD
=======
            # advance the simulation in the simulator by one step
>>>>>>> 39b5658b
            self.k.simulation.simulation_step()

            # collect subscription information from sumo
            vehicle_obs = \
                self.traci_connection.vehicle.getSubscriptionResults()
            id_lists = \
                self.traci_connection.simulation.getSubscriptionResults()

            # store new observations in the vehicles and traffic lights class
            self.vehicles.update(vehicle_obs, id_lists, self)

            # store new observations in the vehicles and traffic lights class
            self.k.update(reset=False)

            # update the colors of vehicles
            self.update_vehicle_colors()

            # collect list of sorted vehicle ids
            self.sorted_ids, self.sorted_extra_data = self.sort_by_position()

            # crash encodes whether the simulator experienced a collision
            crash = self.k.simulation.check_collision()

            # stop collecting new simulation steps if there is a collision
            if crash:
                break

        states = self.get_state()
        self.state = {}
        next_observation = {}
        done = {}
        infos = {}
        temp_state = states
        for key, state in temp_state.items():
            # collect information of the state of the network based on the
            # environment class used
            self.state[key] = np.asarray(state).T

            # collect observation new state associated with action
            next_observation[key] = np.copy(self.state[key])

            # test if a crash has occurred
            done[key] = crash
            # test if the agent has exited the system
            if key in self.vehicles.get_arrived_ids():
                done[key] = True
            # check if an agent is done
            if crash:
                done['__all__'] = True
            else:
                done['__all__'] = False
            infos[key] = {}

        clipped_actions = self.clip_actions(rl_actions)
        reward = self.compute_reward(clipped_actions, fail=crash)

        return next_observation, reward, done, infos

    def reset(self):
        """Reset the environment.

        This method is performed in between rollouts. It resets the state of
        the environment, and re-initializes the vehicles in their starting
        positions.

        If "vehicle_arrangement_shuffle" is set to True in env_params, the
        vehicles swap initial positions with one another. Also, if a
        "starting_position_shuffle" is set to True, the initial position of
        vehicles are redone.

        If "warmup_steps" is set to a value greater than 0, then this method
        also runs the necessary number of warmup steps before beginning
        training, with actions to the agents being assigned by the simulator.

        Returns
        -------
        observation: dict of numpy ndarrays
            the initial observation of the space. The initial reward is assumed
            to be zero.
        """
        # reset the time counter
        self.time_counter = 0

        # warn about not using restart_instance when using inflows
        if len(self.net_params.inflows.get()) > 0 and \
                not self.sumo_params.restart_instance:
            print(
                "**********************************************************\n"
                "**********************************************************\n"
                "**********************************************************\n"
                "WARNING: Inflows will cause computational performance to\n"
                "significantly decrease after large number of rollouts. In \n"
                "order to avoid this, set SumoParams(restart_instance=True).\n"
                "**********************************************************\n"
                "**********************************************************\n"
                "**********************************************************"
            )

        if self.sumo_params.restart_instance or self.step_counter > 2e6:
            self.step_counter = 0
            # issue a random seed to induce randomness into the next rollout
            self.sumo_params.seed = random.randint(0, 1e5)
            # modify the vehicles class to match initial data
            self.vehicles = deepcopy(self.initial_vehicles)
            # restart the sumo instance
            self.restart_sumo(self.sumo_params)

        # perform shuffling (if requested)
        if self.starting_position_shuffle or self.vehicle_arrangement_shuffle:
            if self.starting_position_shuffle:
                x0 = np.random.uniform(0, self.k.scenario.length())
            else:
                x0 = self.initial_config.x0

            veh_ids = deepcopy(self.initial_ids)
            if self.vehicle_arrangement_shuffle:
                random.shuffle(veh_ids)

            initial_positions, initial_lanes = \
                self.k.scenario.generate_starting_positions(
                    num_vehicles=len(self.initial_ids), x0=x0)

            initial_state = dict()
            for i, veh_id in enumerate(veh_ids):
                route_id = "route" + initial_positions[i][0]

                # replace initial routes, lanes, and positions to reflect
                # new values
                list_initial_state = list(self.initial_state[veh_id])
                list_initial_state[1] = route_id
                list_initial_state[2] = initial_lanes[i]
                list_initial_state[3] = initial_positions[i][1]
                initial_state[veh_id] = tuple(list_initial_state)

            self.initial_state = deepcopy(initial_state)

        # clear all vehicles from the network and the vehicles class
        for veh_id in self.traci_connection.vehicle.getIDList():
            try:
                self.traci_connection.vehicle.remove(veh_id)
                self.traci_connection.vehicle.unsubscribe(veh_id)
                self.vehicles.remove(veh_id)
            except (FatalTraCIError, TraCIException):
                print("Error during start: {}".format(traceback.format_exc()))
                pass

        # clear all vehicles from the network and the vehicles class
        # FIXME (ev, ak) this is weird and shouldn't be necessary
        for veh_id in list(self.vehicles.get_ids()):
            self.vehicles.remove(veh_id)
            try:
                self.traci_connection.vehicle.remove(veh_id)
                self.traci_connection.vehicle.unsubscribe(veh_id)
            except (FatalTraCIError, TraCIException):
                print("Error during start: {}".format(traceback.format_exc()))

        # reintroduce the initial vehicles to the network
        for veh_id in self.initial_ids:
            type_id, route_id, lane_index, pos, speed = \
                self.initial_state[veh_id]

            try:
                self.traci_connection.vehicle.addFull(
                    veh_id,
                    route_id,
                    typeID=str(type_id),
                    departLane=str(lane_index),
                    departPos=str(pos),
                    departSpeed=str(speed))
            except (FatalTraCIError, TraCIException):
                # if a vehicle was not removed in the first attempt, remove it
                # now and then reintroduce it
                self.traci_connection.vehicle.remove(veh_id)
                self.traci_connection.vehicle.addFull(
                    veh_id,
                    route_id,
                    typeID=str(type_id),
                    departLane=str(lane_index),
                    departPos=str(pos),
                    departSpeed=str(speed))

<<<<<<< HEAD
=======
        # advance the simulation in the simulator by one step
>>>>>>> 39b5658b
        self.k.simulation.simulation_step()

        # collect subscription information from sumo
        vehicle_obs = self.traci_connection.vehicle.getSubscriptionResults()
        id_lists = self.traci_connection.simulation.getSubscriptionResults()

        # store new observations in the vehicles and traffic lights class
        self.vehicles.update(vehicle_obs, id_lists, self)

        # store new observations in the vehicles and traffic lights class
        self.k.update(reset=True)

        # update the colors of vehicles
        self.update_vehicle_colors()

        self.prev_last_lc = dict()
        for veh_id in self.vehicles.get_ids():
            # re-initialize the vehicles class with the states of the vehicles
            # at the start of a rollout
            self.vehicles.set_absolute_position(veh_id,
                                                self.get_x_by_id(veh_id))

            # re-initialize memory on last lc
            self.prev_last_lc[veh_id] = -float("inf")

        # collect list of sorted vehicle ids
        self.sorted_ids, self.sorted_extra_data = self.sort_by_position()

        states = self.get_state()
        self.state = {}
        observation = {}
        for key, state in states.items():
            # collect information of the state of the network based on the
            # environment class used
            self.state[key] = np.asarray(state).T

            # collect observation new state associated with action
            observation[key] = np.copy(self.state[key]).tolist()

        # perform (optional) warm-up steps before training
        for _ in range(self.env_params.warmup_steps):
            observation, _, _, _ = self.step(rl_actions=None)

        return observation

    def clip_actions(self, rl_actions=None):
        """Clip the actions passed from the RL agent

        If no actions are provided at any given step, the rl agents default to
        performing actions specified by sumo.

        Parameters
        ----------
        rl_actions: list or numpy ndarray
            list of actions provided by the RL algorithm

        Returns
        -------
        rl_clipped: np.ndarray (float)
            The rl_actions clipped according to the box
        """
        # ignore if no actions are issued
        if rl_actions is None:
            return None

        # clip according to the action space requirements
        if isinstance(self.action_space, Box):
            for key, action in rl_actions.items():
                rl_actions[key] = np.clip(
                    action,
                    a_min=self.action_space.low,
                    a_max=self.action_space.high)
        return rl_actions

    def apply_rl_actions(self, rl_actions=None):
        """Specify the actions to be performed by the rl agent(s).

        If no actions are provided at any given step, the rl agents default to
        performing actions specified by sumo.

        Parameters
        ----------
        rl_actions: dict of list or numpy ndarray
            dict of list of actions provided by the RL algorithm
        """
        # ignore if no actions are issued
        if rl_actions is None:
            return

        # clip according to the action space requirements
        clipped_actions = self.clip_actions(rl_actions)
        self._apply_rl_actions(clipped_actions)<|MERGE_RESOLUTION|>--- conflicted
+++ resolved
@@ -86,10 +86,7 @@
 
             self.additional_command()
 
-<<<<<<< HEAD
-=======
             # advance the simulation in the simulator by one step
->>>>>>> 39b5658b
             self.k.simulation.simulation_step()
 
             # collect subscription information from sumo
@@ -271,10 +268,7 @@
                     departPos=str(pos),
                     departSpeed=str(speed))
 
-<<<<<<< HEAD
-=======
         # advance the simulation in the simulator by one step
->>>>>>> 39b5658b
         self.k.simulation.simulation_step()
 
         # collect subscription information from sumo
