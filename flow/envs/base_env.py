import logging
import subprocess
import sys
from copy import deepcopy
import time
import traceback

import traci
from traci import constants as tc
from rllab.core.serializable import Serializable
from rllab.envs.base import Step
import gym

import sumolib

try:
    # Load user config if exists, else load default config
    import flow.core.config as config
except Exception as e:
    import flow.config_default as config

from flow.controllers.car_following_models import *
from flow.core.util import ensure_dir

# Number of retries on restarting SUMO before giving up
RETRIES_ON_ERROR = 10

COLORS = [(255, 0, 0, 0), (0, 255, 0, 0), (0, 0, 255, 0), (255, 255, 0, 0),
          (0, 255, 255, 0), (255, 0, 255, 0), (255, 255, 255, 0)]


class SumoEnvironment(gym.Env, Serializable):
    def __init__(self, env_params, sumo_params, scenario):
        """
        Base environment class. Provides the interface for controlling a SUMO
        simulation. Using this class, you can start sumo, provide a scenario to
        specify a configuration and controllers, perform simulation steps, and
        reset the simulation to an initial configuration.

        SumoEnvironment is Serializable to allow for pickling of the policy.

        This class cannot be used as is: you must extend it to implement an
        action applicator method, and properties to define the MDP if you choose
        to use it with RLLab. This can be done by overloading the following
        functions in a child class:
         - action_space
         - observation_space
         - apply_rl_action
         - get_state
         - compute_reward

         Attributes
         ----------
         env_params: EnvParams type:
            see flow/core/params.py
         sumo_params: SumoParams type
            see flow/core/params.py
        scenario: Scenario type
            see flow/scenarios/base_scenario.py
        """
        Serializable.quick_init(self, locals())

        self.env_params = env_params
        self.scenario = scenario
        self.sumo_params = sumo_params
        self.sumo_binary = self.sumo_params.sumo_binary
        self.vehicles = scenario.vehicles
        # timer: Represents number of steps taken since the start of a rollout
        self.timer = 0
        # initial_state:
        #   Key = Vehicle ID,
        #   Entry = (type_id, route_id, lane_index, lane_pos, speed, pos)
        self.initial_state = {}
        # vehicle identifiers for all vehicles
        self.ids = []
        # vehicle identifiers for specific types of vehicles
        self.controlled_ids, self.sumo_ids, self.rl_ids = [], [], []
        self.state = None
        self.obs_var_labels = []

        # SUMO Params
        if sumo_params.port is not None:
            self.port = sumo_params.port
        else:
            self.port = sumolib.miscutils.getFreeSocketPort()
        if sumo_params.seed is not None:
            self.seed = sumo_params.seed
        else:
            self.seed = np.random.randint(1e8)
        self.time_step = sumo_params.time_step
        self.vehicle_arrangement_shuffle = \
            sumo_params.vehicle_arrangement_shuffle
        self.starting_position_shuffle = sumo_params.starting_position_shuffle
        self.emission_path = sumo_params.emission_path

        # path to the output (emission) file provided by sumo
        if self.emission_path:
            ensure_dir(self.emission_path)
            self.emission_out = \
                self.emission_path + "{0}-emission.xml".format(
                    self.scenario.name)
        else:
            self.emission_out = None

        self.max_speed = env_params.max_speed
        self.lane_change_duration = \
            env_params.get_lane_change_duration(self.time_step)
        self.shared_reward = env_params.shared_reward
        self.shared_policy = env_params.shared_policy

        # the available_routes variable contains a dictionary of routes vehicles
        # can traverse; to be used when routes need to be chosen dynamically
        self.available_routes = self.scenario.generator.rts

        # Check if we are in a multi-agent scenario
        if isinstance(self.action_space, list):
            self.multi_agent = True
        else:
            self.multi_agent = False

        self.start_sumo()
        self.setup_initial_state()

    def restart_sumo(self, sumo_params, sumo_binary=None):
        """
        Restarts an already initialized environment. Used when visualizing a
        rollout.
        """
        error = None
        for _ in range(RETRIES_ON_ERROR):
            try:
                self.traci_connection.close(False)
                if sumo_binary:
                    self.sumo_binary = sumo_binary

                self.port = sumolib.miscutils.getFreeSocketPort()
                if self.emission_path:
                    data_folder = self.emission_path
                    ensure_dir(data_folder)
                    self.emission_out = \
                        data_folder + "{0}-emission.xml".format(self.scenario.name)

                self.start_sumo()
                self.setup_initial_state()
                return
            except Exception as e:
                print("Error during reset: {}".format(traceback.format_exc()))
                error = e
        raise error

    def start_sumo(self):
        """
        Starts a sumo instance using the configuration files created by the
        generator class. Also initializes a traci connection to interface with
        sumo from Python.
        """
        logging.info(" Starting SUMO on port " + str(self.port))
        logging.debug(" Cfg file " + str(self.scenario.cfg))
        logging.debug(" Emission file: " + str(self.emission_out))
        logging.debug(" Time step: " + str(self.time_step))

        # Opening the I/O thread to SUMO
        cfg_file = self.scenario.cfg

        sumo_call = [self.sumo_binary,
                     "-c", cfg_file,
                     "--remote-port", str(self.port),
                     "--step-length", str(self.time_step),
<<<<<<< HEAD
                     "--step-method.ballistic", "true",
                     "--no-step-log"]

        # add the lateral resolution of the sublanes (if one is requested)
        if self.sumo_params.lateral_resolution is not None:
            sumo_call.append("--lateral-resolution")
            sumo_call.append(str(self.sumo_params.lateral_resolution))

        # add the emission path to the sumo command (if one is requested)
=======
                     "--seed", str(self.seed)]
        logging.info("Traci on port: ", self.port)
>>>>>>> ab9443df
        if self.emission_out:
            sumo_call.append("--emission-output")
            sumo_call.append(self.emission_out)

        logging.info("Traci on port: ", self.port)

        subprocess.Popen(sumo_call, stdout=sys.stdout, stderr=sys.stderr)

        logging.debug(" Initializing TraCI on port " + str(self.port) + "!")

        # wait a small period of time for the subprocess to activate before
        # trying to connect with traci
        time.sleep(config.SUMO_SLEEP)

        self.traci_connection = traci.connect(self.port, numRetries=100)

        self.traci_connection.simulationStep()

    def setup_initial_state(self):
        """
        Returns information on the initial state of the vehicles in the network,
        to be used upon reset.
        Also adds initial state information to the self.vehicles class and
        starts a subscription with sumo to collect state information each step.

        Returns
        -------
        initial_observations: dictionary
            key = vehicles IDs
            value = state describing car at the start of the rollout
        initial_state: dictionary
            key = vehicles IDs
            value = sparse state information (only what is needed to add a
            vehicle in a sumo network with traci)
        """
        # collect the ids of vehicles in the network
        self.ids = self.vehicles.get_ids()
        self.controlled_ids = self.vehicles.get_controlled_ids()
        self.sumo_ids = self.vehicles.get_sumo_ids()
        self.rl_ids = self.vehicles.get_rl_ids()

        # check to make sure all vehicles have been spawned
        num_spawned_veh = len(self.traci_connection.simulation.getDepartedIDList())
        if num_spawned_veh != self.vehicles.num_vehicles:
            logging.error("Not enough vehicles have spawned! Bad start?")
            exit()

        # dictionary of initial observations used while resetting vehicles after
        # each rollout
        self.initial_observations = dict.fromkeys(self.ids)

        # create the list of colors used to different between different types of
        # vehicles visually on sumo's gui
        self.colors = {}
        key_index = 1
        color_choice = np.random.choice(len(COLORS))
        for i in range(self.vehicles.num_types):
            self.colors[self.vehicles.types[i][0]] = \
                COLORS[(color_choice + key_index) % len(COLORS)]
            key_index += 1

        # subscribe the requested states for traci-related speedups
        for veh_id in self.ids:
            self.traci_connection.vehicle.subscribe(
                veh_id, [tc.VAR_LANE_INDEX, tc.VAR_LANEPOSITION,
                         tc.VAR_ROAD_ID, tc.VAR_SPEED])
            self.traci_connection.vehicle.subscribeLeader(veh_id, 2000)

        # collect information on the network from sumo
        network_observations = \
            self.traci_connection.vehicle.getSubscriptionResults()

        # store the network observations in the vehicles class
        self.vehicles.set_sumo_observations(network_observations, self)

        for veh_id in self.ids:

            # set the colors of the vehicles based on their unique types
            veh_type = self.vehicles.get_state(veh_id, "type")
            self.traci_connection.vehicle.setColor(veh_id,
                                                   self.colors[veh_type])

            # some constant vehicle parameters to the vehicles class
            self.vehicles.set_state(
                veh_id, "length",
                self.traci_connection.vehicle.getLength(veh_id))
            self.vehicles.set_state(veh_id, "max_speed", self.max_speed)

            # import initial state data to initial_observations dict
            self.initial_observations[veh_id] = dict()
            self.initial_observations[veh_id]["type"] = veh_type
            self.initial_observations[veh_id]["edge"] = \
                self.traci_connection.vehicle.getRoadID(veh_id)
            self.initial_observations[veh_id]["position"] = \
                self.traci_connection.vehicle.getLanePosition(veh_id)
            self.initial_observations[veh_id]["lane"] = \
                self.traci_connection.vehicle.getLaneIndex(veh_id)
            self.initial_observations[veh_id]["speed"] = \
                self.traci_connection.vehicle.getSpeed(veh_id)
            self.initial_observations[veh_id]["route"] = \
                self.available_routes[self.initial_observations[veh_id]["edge"]]
            self.initial_observations[veh_id]["absolute_position"] = \
                self.get_x_by_id(veh_id)

            # set speed mode
            self.traci_connection.vehicle.setSpeedMode(veh_id, self.vehicles.get_speed_mode(veh_id))

            # set lane change mode
            self.traci_connection.vehicle.setLaneChangeMode(veh_id, self.vehicles.get_lane_change_mode(veh_id))

            # save the initial state. This is used in the _reset function
            #
            route_id = "route" + self.initial_observations[veh_id]["edge"]
            pos = self.traci_connection.vehicle.getPosition(veh_id)

            self.initial_state[veh_id] = \
                (self.initial_observations[veh_id]["type"], route_id,
                 self.initial_observations[veh_id]["lane"],
                 self.initial_observations[veh_id]["position"],
                 self.initial_observations[veh_id]["speed"], pos)

        # collect list of sorted vehicle ids
        self.sorted_ids, self.sorted_extra_data = self.sort_by_position()

        # collect headway, leader id, and follower id data
        for veh_id in self.ids:
            headway = self.traci_connection.vehicle.getLeader(veh_id, 2000)
            if headway is None:
                self.vehicles.set_leader(veh_id, None)
                self.vehicles.set_headway(veh_id, 9e9)
            else:
                self.vehicles.set_leader(veh_id, headway[0])
                self.vehicles.set_headway(veh_id, headway[1])
                self.vehicles.set_follower(headway[0], veh_id)

        # contains the last lc before the current step
        self.prev_last_lc = dict()
        for veh_id in self.ids:
            self.prev_last_lc[veh_id] = self.vehicles.get_state(veh_id,
                                                                "last_lc")

    def _step(self, rl_actions):
        """
        Run one timestep of the environment's dynamics. An autonomous agent
        (i.e. autonomous vehicles) performs an action provided by the RL
        algorithm. Other cars step forward based on their car following model.
        When end of episode is reached, reset() should be called to reset the
        environment's initial state.

        Parameters
        ----------
        rl_actions: numpy ndarray
            an list of actions provided by the rl algorithm

        Returns
        -------
        observation: numpy ndarray
            agent's observation of the current environment
        reward: float
            amount of reward associated with the previous state/action pair
        done: boolean
            indicates whether the episode has ended
        info: dictionary
            contains other diagnostic information from the previous action
        """
        self.timer += 1

        # perform acceleration and (optionally) lane change actions for
        # traci-controlled human-driven vehicles
        if len(self.controlled_ids) > 0:
            accel = []
            for veh_id in self.controlled_ids:
                # acceleration action
                action = self.vehicles.get_acc_controller(veh_id).get_action(
                    self)
                accel.append(action)

                # lane changing action
                lane_flag = 0
                if type(self.scenario.lanes) is dict:
                    if any(v > 1 for v in self.scenario.lanes.values()):
                        lane_flag = 1
                else:
                    if self.scenario.lanes > 1:
                        lane_flag = 1
                if self.vehicles.get_lane_changing_controller(veh_id)\
                    and not self.vehicles.get_lane_changing_controller(veh_id).isSumoController()\
                        is not None and lane_flag:

                    new_lane = \
                        self.vehicles.get_lane_changing_controller(
                            veh_id).get_action(self)
                    self.apply_lane_change([veh_id], target_lane=[new_lane])

            self.apply_acceleration(self.controlled_ids, acc=accel)

        # perform (optionally) lane change actions for sumo-controlled
        # human-driven vehicles
        # this does the exact same thing as the lane changing action in the previous loop
        # other than use ia lane_flag
        if len(self.sumo_ids) > 0:
            for veh_id in self.sumo_ids:
                # lane changing action
                if self.scenario.lanes > 1:
                    lc_contr = self.vehicles.get_lane_changing_controller(
                        veh_id)
                    if lc_contr is not None and not lc_contr.isSumoController():
                        new_lane = lc_contr.get_action(self)
                        self.apply_lane_change([veh_id], target_lane=[new_lane])

        # perform (optionally) routing actions for all vehicle in the network,
        # including rl vehicles
        routing_ids = []
        routing_actions = []
        for veh_id in self.ids:
            if self.vehicles.get_routing_controller(veh_id) is not None:
                routing_ids.append(veh_id)
                route_contr = self.vehicles.get_routing_controller(veh_id)
                routing_actions.append(route_contr.choose_route(self))

        self.choose_routes(veh_ids=routing_ids, route_choices=routing_actions)

        self.apply_rl_actions(rl_actions)

        self.additional_command()

        self.traci_connection.simulationStep()

        # collect new network observations from sumo
        network_observations = \
            self.traci_connection.vehicle.getSubscriptionResults()

        # store the network observations in the vehicles class
        self.vehicles.set_sumo_observations(network_observations, self)

        # collect list of sorted vehicle ids
        self.sorted_ids, self.sorted_extra_data = self.sort_by_position()

        # collect information of the state of the network based on the
        # environment class used
        if self.vehicles.num_rl_vehicles > 0:
            self.state = self.get_state()
            # rllab requires non-multi agent to have state shape as
            # num-states x num_vehicles
            if not self.multi_agent:
                self.state = self.state.T
        else:
            self.state = []

        # collect observation new state associated with action
        next_observation = list(self.state)

        # crash encodes whether sumo experienced a crash
        crash = \
            np.any(np.array([self.vehicles.get_position(veh_id) for veh_id in self.ids]) < 0) \
            or self.traci_connection.simulation.getEndingTeleportNumber() != 0 \
            or self.traci_connection.simulation.getStartingTeleportNumber() != 0

        # compute the reward
        if self.vehicles.num_rl_vehicles > 0:
            reward = self.compute_reward(self.state, rl_actions, fail=crash)
        else:
            reward = 0

        # Are we in a multi-agent scenario? If so, the action space is a list.
        if self.multi_agent:
            done_n = self.vehicles.num_rl_vehicles * [0]
            info_n = {'n': []}

            if self.shared_reward:
                info_n['reward_n'] = [reward] * len(self.action_space)
            else:
                info_n['reward_n'] = reward

            if crash:
                done_n = self.vehicles.num_rl_vehicles * [1]

            info_n['done_n'] = done_n
            info_n['state'] = self.state
            done = np.all(done_n)
            return self.state, sum(reward), done, info_n

        else:
            if crash:
                logging.info("Crash has occurred! Check failsafes!")
                return next_observation, reward, True, {}
            else:
                return next_observation, reward, False, {}

    # @property
    def _reset(self):
        """
        Resets the state of the environment, and re-initializes the vehicles in
        their starting positions. In "vehicle_arrangement_shuffle" is set to
        True in env_params, the vehicles swap initial positions with one another.
        Also, if a "starting_position_shuffle" is set to True, the initial
        position of vehicles is offset by some value.

        Returns
        -------
        observation: numpy ndarray
            the initial observation of the space. The initial reward is assumed
            to be zero.
        """
        # reset the lists of the ids of vehicles in the network
        self.ids = self.vehicles.get_ids()
        self.controlled_ids = self.vehicles.get_controlled_ids()
        self.sumo_ids = self.vehicles.get_sumo_ids()
        self.rl_ids = self.vehicles.get_rl_ids()

        # create the list of colors used to visually distinguish between
        # different types of vehicles
        self.timer = 0
        self.colors = {}
        key_index = 1
        color_choice = np.random.choice(len(COLORS))
        for i in range(self.vehicles.num_types):
            self.colors[self.vehicles.types[i][0]] = \
                COLORS[(color_choice + key_index) % len(COLORS)]
            key_index += 1

        # perform shuffling (if requested)
        if self.starting_position_shuffle or self.vehicle_arrangement_shuffle:
            if self.starting_position_shuffle:
                x0 = np.random.uniform(0, self.scenario.length)
            else:
                x0 = self.scenario.initial_config.x0

            veh_ids = deepcopy(self.vehicles.get_ids())
            if self.vehicle_arrangement_shuffle:
                random.shuffle(veh_ids)

            initial_positions, initial_lanes = \
                self.scenario.generate_starting_positions(x0=x0)

            initial_state = dict()
            for i, veh_id in enumerate(veh_ids):
                route_id = "route" + initial_positions[i][0]

                # replace initial routes, lanes, and positions to reflect
                # new values
                list_initial_state = list(self.initial_state[veh_id])
                list_initial_state[1] = route_id
                list_initial_state[2] = initial_lanes[i]
                list_initial_state[3] = initial_positions[i][1]
                initial_state[veh_id] = tuple(list_initial_state)

                # replace initial positions in initial observations
                self.initial_observations[veh_id]["edge"] = \
                    initial_positions[i][0]
                self.initial_observations[veh_id]["position"] = \
                    initial_positions[i][1]

            self.initial_state = deepcopy(initial_state)

        # re-initialize the vehicles class with the states of the vehicles at
        # the start of a rollout
        for veh_id in self.ids:
            self.vehicles.set_route(
                veh_id, self.initial_observations[veh_id]["route"])
            self.vehicles.set_absolute_position(
                veh_id, self.initial_observations[veh_id]["absolute_position"])
            # the time step of the last lane change is always present in the
            # environment, but only used by sub-classes that apply lane changing
            # actions
            self.vehicles.set_state(veh_id, "last_lc",
                                    -1 * self.lane_change_duration)

        # re-initialize memory on last lc
        self.prev_last_lc = dict()
        for veh_id in self.ids:
            self.prev_last_lc[veh_id] = self.vehicles.get_state(veh_id,
                                                                "last_lc")

        # reset the list of sorted vehicle ids
        self.sorted_ids, self.sorted_extra_data = self.sort_by_position()

        for veh_id in self.ids:
            type_id, route_id, lane_index, lane_pos, speed, pos = \
                self.initial_state[veh_id]

            # clear controller acceleration queue of traci-controlled vehicles
            if veh_id in self.controlled_ids:
                self.vehicles.get_acc_controller(veh_id).reset_delay(self)

            # clear vehicles from traci connection and re-introduce vehicles
            # with pre-defined initial position
            try:
                self.traci_connection.vehicle.remove(veh_id)
            except:
                pass

            self.traci_connection.vehicle.addFull(
                veh_id, route_id, typeID=str(type_id),
                departLane=str(lane_index),
                departPos=str(lane_pos), departSpeed=str(speed))

            self.traci_connection.vehicle.setColor(
                veh_id, self.colors[self.vehicles.get_state(veh_id, 'type')])

            # set top speed
            self.traci_connection.vehicle.setMaxSpeed(veh_id, self.max_speed)

            # set speed mode
            self.traci_connection.vehicle.setSpeedMode(veh_id, self.vehicles.get_speed_mode(veh_id))

            # set lane change mode
            self.traci_connection.vehicle.setLaneChangeMode(veh_id, self.vehicles.get_lane_change_mode(veh_id))

        self.traci_connection.simulationStep()

        # collect information on the network from sumo
        network_observations = \
            self.traci_connection.vehicle.getSubscriptionResults()

        # store the network observations in the vehicles class
        self.vehicles.set_sumo_observations(network_observations, self)

        if self.multi_agent:
            self.state = self.get_state()
        else:
            self.state = self.get_state().T

        observation = list(self.state)
        return observation

    def additional_command(self):
        """
        Additional commands that may be performed before a simulation step.
        """
        pass

    def apply_rl_actions(self, rl_actions):
        """
        Specifies the actions to be performed by rl_vehicles

        Parameters
        ----------
        rl_actions: numpy ndarray
            list of actions provided by the RL algorithm
        """
        pass

    def apply_acceleration(self, veh_ids, acc):
        """
        Applies the acceleration requested by a vehicle in sumo. Note that, if
        the sumo-specified speed mode of the vehicle is not "aggressive", the
        acceleration may be clipped by some saftey velocity or maximum possible
        acceleration.

        Parameters
        ----------
        veh_ids: list of strings
            vehicles IDs associated with the requested accelerations
        acc: numpy array or list of float
            requested accelerations from the vehicles
        """
        # issue traci command for requested acceleration
        this_vel = np.array(self.vehicles.get_speed(veh_ids))
        if self.multi_agent and (veh_id in self.rl_ids):
            acc_arr = np.asarray([element2 for elem in acc for element in elem
                                  for element2 in element])
        else:
            acc_arr = np.array(acc)

        next_vel = np.array(this_vel + acc_arr * self.time_step).clip(min=0)

        for i, vid in enumerate(veh_ids):
            self.traci_connection.vehicle.slowDown(vid, next_vel[i], 1)

    def apply_lane_change(self, veh_ids, direction=None, target_lane=None):
        """
        Applies an instantaneous lane-change to a set of vehicles, while
        preventing vehicles from moving to lanes that do not exist.

        Parameters
        ----------
        veh_ids: list of strings
            vehicles IDs associated with the requested accelerations
        direction: list of int (-1, 0, or 1), optional
            -1: lane change to the right
             0: no lange change
             1: lane change to the left
        target_lane: list of int, optional
            lane indices the vehicles should lane-change to in the next step

        Raises
        ------
        ValueError
            If either both or none of "direction" and "target_lane" are provided
            as inputs. Only one should be provided at a time.
        ValueError
            If any of the direction values are not -1, 0, or 1.
        """
        if direction is not None and target_lane is not None:
            raise ValueError("Cannot provide both a direction and target_lane.")
        elif direction is None and target_lane is None:
            raise ValueError("A direction or target_lane must be specified.")

        for veh_id in veh_ids:
            self.prev_last_lc[veh_id] = self.vehicles.get_state(veh_id,
                                                                "last_lc")

        if self.scenario.lanes == 1:
            logging.error("Uh oh, single lane track.")
            return -1

        current_lane = np.array(self.vehicles.get_lane(veh_ids))

        if target_lane is None:
            # if any of the directions are not -1, 0, or 1, raise a ValueError
            if np.any(np.sign(direction) != np.array(direction)):
                raise ValueError("Direction values for lane changes may only "
                                 "be: -1, 0, or 1.")

            target_lane = current_lane + np.array(direction)

        target_lane = np.clip(target_lane, 0, self.scenario.lanes - 1)

        for i, vid in enumerate(veh_ids):
            if vid in self.rl_ids:
                if target_lane[i] != current_lane[i]:
                    self.traci_connection.vehicle.changeLane(vid, int(
                        target_lane[i]), 100000)
            else:
                self.traci_connection.vehicle.changeLane(vid,
                                                         int(target_lane[i]),
                                                         100000)

    def choose_routes(self, veh_ids, route_choices):
        """
        Updates the route choice of vehicles in the network.

        Parameters
        ----------
        veh_ids: list
            list of vehicle identifiers
        route_choices: numpy array or list of floats
            list of edges the vehicle wishes to traverse, starting with the edge
            the vehicle is currently on. If a value of None is provided, the
            vehicle does not update its route
        """
        for i, veh_id in enumerate(veh_ids):
            if route_choices[i] is not None:
                self.traci_connection.vehicle.setRoute(
                    vehID=veh_id, edgeList=route_choices[i])
                self.vehicles.set_route(veh_id, route_choices[i])

    def get_x_by_id(self, veh_id):
        """
        Provides a 1-dimensional representation of the position of a vehicle
        in the network.

        Parameters
        ----------
        veh_id: string
            vehicle identifier

        Yields
        ------
        float
            position of a vehicle relative to a certain reference.
        """
        if self.vehicles.get_edge(veh_id) == '':
            # occurs when a vehicle crashes is teleported for some other reason
            return 0.
        return self.scenario.get_x(self.vehicles.get_edge(veh_id),
                                   self.vehicles.get_position(veh_id))

    def sort_by_position(self):
        """
        Sorts the vehicle ids of vehicles in the network by position.
        The base environment does this by sorting vehicles by their absolute
        position, as specified by the "get_x_by_id" function.

        Returns
        -------
        sorted_ids: list
            a list of all vehicle IDs sorted by position
        sorted_extra_data: list or tuple
            an extra component (list, tuple, etc...) containing extra sorted
            data, such as positions. If no extra component is needed, a value
            of None should be returned
        """
        sorted_indx = np.argsort(self.vehicles.get_absolute_position(self.ids))
        sorted_ids = np.array(self.ids)[sorted_indx]
        return sorted_ids, None

    def get_state(self):
        """
        Returns the state of the simulation as perceived by the learning agent.
        MUST BE implemented in new environments.

        Returns
        -------
        state: numpy ndarray
            information on the state of the vehicles, which is provided to the
            agent
        """
        raise NotImplementedError

    @property
    def action_space(self):
        """
        Identifies the dimensions and bounds of the action space (needed for
        rllab environments).
        MUST BE implemented in new environments.

        Yields
        -------
        rllab Box or Tuple type
            a bounded box depicting the shape and bounds of the action space
        """
        raise NotImplementedError

    @property
    def observation_space(self):
        """
        Identifies the dimensions and bounds of the observation space (needed
        for rllab environments).
        MUST BE implemented in new environments.

        Yields
        -------
        rllab Box or Tuple type
            a bounded box depicting the shape and bounds of the observation
            space
        """
        raise NotImplementedError

    def compute_reward(self, state, rl_actions, **kwargs):
        """
        Reward function for RL.
        MUST BE implemented in new environments.

        Parameters
        ----------
        state: numpy ndarray
            state of all the vehicles in the simulation
        rl_actions: numpy ndarray
            actions performed by rl vehicles
        kwargs: dictionary
            other parameters of interest. Contains a "fail" element, which
            is True if a vehicle crashed, and False otherwise

        Returns
        -------
        reward: float
        """
        raise NotImplementedError

    def terminate(self):
        """
        Closes the TraCI I/O connection. Should be done at end of every
        experiment. Must be in Environment because the environment opens the
        TraCI connection.
        """
        self._close()

    def _close(self):
        self.traci_connection.close()

    def _seed(self, seed=None):
        return []<|MERGE_RESOLUTION|>--- conflicted
+++ resolved
@@ -166,9 +166,9 @@
                      "-c", cfg_file,
                      "--remote-port", str(self.port),
                      "--step-length", str(self.time_step),
-<<<<<<< HEAD
                      "--step-method.ballistic", "true",
-                     "--no-step-log"]
+                     "--no-step-log",
+                     "--seed", str(self.seed)]
 
         # add the lateral resolution of the sublanes (if one is requested)
         if self.sumo_params.lateral_resolution is not None:
@@ -176,10 +176,6 @@
             sumo_call.append(str(self.sumo_params.lateral_resolution))
 
         # add the emission path to the sumo command (if one is requested)
-=======
-                     "--seed", str(self.seed)]
-        logging.info("Traci on port: ", self.port)
->>>>>>> ab9443df
         if self.emission_out:
             sumo_call.append("--emission-output")
             sumo_call.append(self.emission_out)
