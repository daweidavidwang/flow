"""Base environment class. This is the parent of all other environments."""

import logging
import os
import signal
import subprocess
from copy import deepcopy
import time
import traceback
import numpy as np
import random

import traci
from traci import constants as tc
from traci.exceptions import FatalTraCIError, TraCIException
import gym
from gym.spaces import Box

import sumolib

try:
    # Import serializable if rllab is installed
    from rllab.core.serializable import Serializable
except ImportError:
    Serializable = object

try:
    # Load user config if exists, else load default config
    import flow.core.config as config
except ImportError:
    import flow.config_default as config

from flow.core.util import ensure_dir

# Number of retries on restarting SUMO before giving up
RETRIES_ON_ERROR = 10


class Env(gym.Env, Serializable):
    """Base environment class.

    Provides the interface for controlling a SUMO simulation. Using this
    class, you can start sumo, provide a scenario to specify a
    configuration and controllers, perform simulation steps, and reset the
    simulation to an initial configuration.

    Env is Serializable to allow for pickling and replaying of the policy.

    This class cannot be used as is: you must extend it to implement an
    action applicator method, and properties to define the MDP if you
    choose to use it with an rl library (e.g. RLlib). This can be done by
    overloading the following functions in a child class:
     - action_space
     - observation_space
     - apply_rl_action
     - get_state
     - compute_reward

    Attributes
    ----------
    env_params: EnvParams type:
       see flow/core/params.py
    sumo_params: SumoParams type
       see flow/core/params.py
    scenario: Scenario type
        see flow/scenarios/base_scenario.py
    """

    def __init__(self, env_params, sumo_params, scenario):
        # Invoke serializable if using rllab
        if Serializable is not object:
            Serializable.quick_init(self, locals())

        self.env_params = env_params
        self.scenario = scenario
        self.sumo_params = sumo_params
        time_stamp = ''.join(str(time.time()).split('.'))
        if os.environ.get("TEST_FLAG", 0):
            # 1.0 works with stress_test_start 10k times
            time.sleep(1.0 * int(time_stamp[-6:]) / 1e6)
        self.sumo_params.port = sumolib.miscutils.getFreeSocketPort()
        self.vehicles = scenario.vehicles
        self.traffic_lights = scenario.traffic_lights
        # time_counter: number of steps taken since the start of a rollout
        self.time_counter = 0
        # step_counter: number of total steps taken
        self.step_counter = 0
        # initial_state:
        #   Key = Vehicle ID,
        #   Entry = (type_id, route_id, lane_index, lane_pos, speed, pos)
        self.initial_state = {}
        self.state = None
        self.obs_var_labels = []

        # simulation step size
        self.sim_step = sumo_params.sim_step

        self.vehicle_arrangement_shuffle = \
            env_params.vehicle_arrangement_shuffle
        self.starting_position_shuffle = env_params.starting_position_shuffle

        # the available_routes variable contains a dictionary of routes
        # vehicles can traverse; to be used when routes need to be chosen
        # dynamically
        self.available_routes = self.scenario.generator.rts

        # TraCI connection used to communicate with sumo
        self.traci_connection = None

        # dictionary of initial observations used while resetting vehicles
        # after each rollout
        self.initial_observations = dict.fromkeys(self.vehicles.get_ids())

        # store the initial vehicle ids
        self.initial_ids = deepcopy(self.vehicles.get_ids())

        # store the initial state of the vehicles class (for restarting sumo)
        self.initial_vehicles = deepcopy(self.vehicles)

        # colors used to distinguish between types of vehicles in the network
        self.colors = {}

        # contains the subprocess.Popen instance used to start traci
        self.sumo_proc = None

        # TODO(ak): temporary fix to support old pkl files
        if not hasattr(self.env_params, "evaluate"):
            self.env_params.evaluate = False

        self.start_sumo()
        self.setup_initial_state()

<<<<<<< HEAD
    def restart_sumo(self, sumo_params, render=None):
        """Restarts an already initialized sumo instance.
=======
    def restart_sumo(self, sumo_params, sumo_binary=None):
        """Restart an already initialized sumo instance.
>>>>>>> 09ee2d68

        This is used when visualizing a rollout, in order to update the
        rendering with potentially a gui and export emission data from sumo.

        This is also used to handle cases when the runtime of an experiment is
        too long, causing the sumo instance

        Parameters
        ----------
        sumo_params: SumoParams type
            sumo-specific parameters
        render: bool, optional
            specifies whether to use sumo's gui
        """
        self.traci_connection.close(False)
        self.sumo_proc.kill()

        if render is not None:
            self.sumo_params.render = render

        if sumo_params.emission_path is not None:
            ensure_dir(sumo_params.emission_path)
            self.sumo_params.emission_path = sumo_params.emission_path

        self.start_sumo()
        self.setup_initial_state()

    def start_sumo(self):
        """Start a sumo instance.

        Uses the configuration files created by the generator class to
        initialize a sumo instance. Also initializes a traci connection to
        interface with sumo from Python.
        """
        error = None
        for _ in range(RETRIES_ON_ERROR):
            try:
                # port number the sumo instance will be run on
                if self.sumo_params.port is not None:
                    port = self.sumo_params.port
                else:
                    # Don't do backoff when testing
                    if os.environ.get("TEST_FLAG", 0):
                        # backoff to decrease likelihood of race condition
                        time_stamp = ''.join(str(time.time()).split('.'))
                        # 1.0 for consistency w/ above
                        time.sleep(1.0 * int(time_stamp[-6:]) / 1e6)
                        port = sumolib.miscutils.getFreeSocketPort()

                sumo_binary = "sumo" if self.sumo_params.render else "sumo-gui"

                # command used to start sumo
                sumo_call = [
                    sumo_binary, "-c", self.scenario.cfg,
                    "--remote-port",
                    str(port), "--step-length",
                    str(self.sim_step)
                ]

                # add step logs (if requested)
                if self.sumo_params.no_step_log:
                    sumo_call.append("--no-step-log")

                # add the lateral resolution of the sublanes (if requested)
                if self.sumo_params.lateral_resolution is not None:
                    sumo_call.append("--lateral-resolution")
                    sumo_call.append(str(self.sumo_params.lateral_resolution))

                # add the emission path to the sumo command (if requested)
                if self.sumo_params.emission_path is not None:
                    ensure_dir(self.sumo_params.emission_path)
                    emission_out = \
                        self.sumo_params.emission_path + \
                        "{0}-emission.xml".format(self.scenario.name)
                    sumo_call.append("--emission-output")
                    sumo_call.append(emission_out)
                else:
                    emission_out = None

                if self.sumo_params.overtake_right:
                    sumo_call.append("--lanechange.overtake-right")
                    sumo_call.append("true")

                if self.sumo_params.ballistic:
                    sumo_call.append("--step-method.ballistic")
                    sumo_call.append("true")

                # specify a simulation seed (if requested)
                if self.sumo_params.seed is not None:
                    sumo_call.append("--seed")
                    sumo_call.append(str(self.sumo_params.seed))

                if not self.sumo_params.print_warnings:
                    sumo_call.append("--no-warnings")
                    sumo_call.append("true")

                # set the time it takes for a gridlock teleport to occur
                sumo_call.append("--time-to-teleport")
                sumo_call.append(str(int(self.sumo_params.teleport_time)))

                logging.info(" Starting SUMO on port " + str(port))
                logging.debug(" Cfg file: " + str(self.scenario.cfg))
                logging.debug(" Emission file: " + str(emission_out))
                logging.debug(" Step length: " + str(self.sim_step))

                # Opening the I/O thread to SUMO
                self.sumo_proc = subprocess.Popen(
                    sumo_call, preexec_fn=os.setsid)

                # wait a small period of time for the subprocess to activate
                # before trying to connect with traci
                if os.environ.get("TEST_FLAG", 0):
                    time.sleep(0.1)
                else:
                    time.sleep(config.SUMO_SLEEP)

                self.traci_connection = traci.connect(port, numRetries=100)

                self.traci_connection.simulationStep()
                return
            except Exception as e:
                print("Error during start: {}".format(traceback.format_exc()))
                error = e
                self.teardown_sumo()
        raise error

    def setup_initial_state(self):
        """Return information on the initial state of vehicles in the network.

        This information is to be used upon reset. This method also adds this
        information to the self.vehicles class and starts a subscription with
        sumo to collect state information each step.

        Returns
        -------
        initial_observations: dictionary
            key = vehicles IDs
            value = state describing car at the start of the rollout
        initial_state: dictionary
            key = vehicles IDs
            value = sparse state information (only what is needed to add a
            vehicle in a sumo network with traci)
        """
        # check to make sure all vehicles have been spawned
        num_spawned_veh = self.traci_connection.simulation.getDepartedNumber()
        if num_spawned_veh < self.vehicles.num_vehicles:
            logging.error("Not enough vehicles have spawned! Bad start?")
            exit()

        # add missing traffic lights in the list of traffic light ids
        tls_ids = self.traci_connection.trafficlight.getIDList()

        for tl_id in list(set(tls_ids) - set(self.traffic_lights.get_ids())):
            self.traffic_lights.add(tl_id)

        # subscribe the requested states for traci-related speedups
        for veh_id in self.vehicles.get_ids():
            self.traci_connection.vehicle.subscribe(veh_id, [
                tc.VAR_LANE_INDEX, tc.VAR_LANEPOSITION, tc.VAR_ROAD_ID,
                tc.VAR_SPEED, tc.VAR_EDGES
            ])
            self.traci_connection.vehicle.subscribeLeader(veh_id, 2000)

        # subscribe some simulation parameters needed to check for entering,
        # exiting, and colliding vehicles
        self.traci_connection.simulation.subscribe([
            tc.VAR_DEPARTED_VEHICLES_IDS, tc.VAR_ARRIVED_VEHICLES_IDS,
            tc.VAR_TELEPORT_STARTING_VEHICLES_IDS
        ])

        # subscribe the traffic light
        for node_id in self.traffic_lights.get_ids():
            self.traci_connection.trafficlight.subscribe(
                node_id, [tc.TL_RED_YELLOW_GREEN_STATE])

        for veh_id in self.vehicles.get_ids():
            # some constant vehicle parameters to the vehicles class
            self.vehicles.set_state(
                veh_id, "length",
                self.traci_connection.vehicle.getLength(veh_id))

            # import initial state data to initial_observations dict
            self.initial_observations[veh_id] = dict()
            self.initial_observations[veh_id]["type"] = \
                self.vehicles.get_state(veh_id, "type")
            self.initial_observations[veh_id]["edge"] = \
                self.traci_connection.vehicle.getRoadID(veh_id)
            self.initial_observations[veh_id]["position"] = \
                self.traci_connection.vehicle.getLanePosition(veh_id)
            self.initial_observations[veh_id]["lane"] = \
                self.traci_connection.vehicle.getLaneIndex(veh_id)
            self.initial_observations[veh_id]["speed"] = \
                self.traci_connection.vehicle.getSpeed(veh_id)

            # save the initial state. This is used in the _reset function
            route_id = self.traci_connection.vehicle.getRouteID(veh_id)
            pos = self.traci_connection.vehicle.getPosition(veh_id)

            self.initial_state[veh_id] = \
                (self.initial_observations[veh_id]["type"], route_id,
                 self.initial_observations[veh_id]["lane"],
                 self.initial_observations[veh_id]["position"],
                 self.initial_observations[veh_id]["speed"], pos)

        # collect subscription information from sumo
        vehicle_obs = self.traci_connection.vehicle.getSubscriptionResults()
        tls_obs = self.traci_connection.trafficlight.getSubscriptionResults()
        id_lists = {
            tc.VAR_DEPARTED_VEHICLES_IDS: [],
            tc.VAR_TELEPORT_STARTING_VEHICLES_IDS: [],
            tc.VAR_ARRIVED_VEHICLES_IDS: []
        }

        # store new observations in the vehicles and traffic lights class
        self.vehicles.update(vehicle_obs, id_lists, self)
        self.traffic_lights.update(tls_obs)

        # store the network observations in the vehicles class
        self.vehicles.update(vehicle_obs, id_lists, self)

    def step(self, rl_actions):
        """Advance the environment by one step.

        Assigns actions to autonomous and human-driven agents (i.e. vehicles,
        traffic lights, etc...). Actions that are not assigned are left to the
        control of the simulator. The actions are then used to advance the
        simulator by the number of time steps requested per environment step.

        Results from the simulations are processed through various classes,
        such as the Vehicles and TrafficLights classes, to produce standardized
        methods for identifying specific network state features. Finally,
        results from the simulator are used to generate appropriate
        observations.

        Parameters
        ----------
        rl_actions: numpy ndarray
            an list of actions provided by the rl algorithm

        Returns
        -------
        observation: numpy ndarray
            agent's observation of the current environment
        reward: float
            amount of reward associated with the previous state/action pair
        done: bool
            indicates whether the episode has ended
        info: dict
            contains other diagnostic information from the previous action
        """
        for _ in range(self.env_params.sims_per_step):
            self.time_counter += 1
            self.step_counter += 1

            # perform acceleration actions for controlled human-driven vehicles
            if len(self.vehicles.get_controlled_ids()) > 0:
                accel = []
                for veh_id in self.vehicles.get_controlled_ids():
                    accel_contr = self.vehicles.get_acc_controller(veh_id)
                    action = accel_contr.get_action(self)
                    accel.append(action)
                self.apply_acceleration(self.vehicles.get_controlled_ids(),
                                        accel)

            # perform lane change actions for controlled human-driven vehicles
            if len(self.vehicles.get_controlled_lc_ids()) > 0:
                direction = []
                for veh_id in self.vehicles.get_controlled_lc_ids():
                    lc_contr = self.vehicles.get_lane_changing_controller(
                        veh_id)
                    target_lane = lc_contr.get_action(self)
                    direction.append(target_lane)
                self.apply_lane_change(
                    self.vehicles.get_controlled_lc_ids(), direction=direction)

            # perform (optionally) routing actions for all vehicle in the
            # network, including rl and sumo-controlled vehicles
            routing_ids = []
            routing_actions = []
            for veh_id in self.vehicles.get_ids():
                if self.vehicles.get_routing_controller(veh_id) is not None:
                    routing_ids.append(veh_id)
                    route_contr = self.vehicles.get_routing_controller(veh_id)
                    routing_actions.append(route_contr.choose_route(self))

            self.choose_routes(routing_ids, routing_actions)

            self.apply_rl_actions(rl_actions)

            self.additional_command()

            self.traci_connection.simulationStep()

            # collect subscription information from sumo
            vehicle_obs = \
                self.traci_connection.vehicle.getSubscriptionResults()
            id_lists = \
                self.traci_connection.simulation.getSubscriptionResults()
            tls_obs = \
                self.traci_connection.trafficlight.getSubscriptionResults()

            # store new observations in the vehicles and traffic lights class
            self.vehicles.update(vehicle_obs, id_lists, self)
            self.traffic_lights.update(tls_obs)

            # update the colors of vehicles
            self.update_vehicle_colors()

            # collect list of sorted vehicle ids
            self.sorted_ids, self.sorted_extra_data = self.sort_by_position()

            # crash encodes whether the simulator experienced a collision
            crash = \
                self.traci_connection.simulation.getStartingTeleportNumber() \
                != 0

            # stop collecting new simulation steps if there is a collision
            if crash:
                break

        # collect information of the state of the network based on the
        # environment class used
        self.state = np.asarray(self.get_state()).T

        # collect observation new state associated with action
        next_observation = np.copy(self.state)

        # compute the reward
        reward = self.compute_reward(self.state, rl_actions, fail=crash)

        return next_observation, reward, crash, {}

    def reset(self):
        """Reset the environment.

        This method is performed in between rollouts. It resets the state of
        the environment, and re-initializes the vehicles in their starting
        positions.

        If "vehicle_arrangement_shuffle" is set to True in env_params, the
        vehicles swap initial positions with one another. Also, if a
        "starting_position_shuffle" is set to True, the initial position of
        vehicles are redone.

        If "warmup_steps" is set to a value greater than 0, then this method
        also runs the necessary number of warmup steps before beginning
        training, with actions to the agents being assigned by the simulator.

        Returns
        -------
        observation: numpy ndarray
            the initial observation of the space. The initial reward is assumed
            to be zero.
        """
        # reset the time counter
        self.time_counter = 0

        if self.sumo_params.restart_instance or self.step_counter > 2e6:
            self.step_counter = 0
            # issue a random seed to induce randomness into the next rollout
            self.sumo_params.seed = random.randint(0, 1e5)
            # modify the vehicles class to match initial data
            self.vehicles = deepcopy(self.initial_vehicles)
            # restart the sumo instance
            self.restart_sumo(self.sumo_params)

        # perform shuffling (if requested)
        if self.starting_position_shuffle or self.vehicle_arrangement_shuffle:
            if self.starting_position_shuffle:
                x0 = np.random.uniform(0, self.scenario.length)
            else:
                x0 = self.scenario.initial_config.x0

            veh_ids = deepcopy(self.initial_ids)
            if self.vehicle_arrangement_shuffle:
                random.shuffle(veh_ids)

            initial_positions, initial_lanes = \
                self.scenario.generate_starting_positions(
                    num_vehicles=len(self.initial_ids), x0=x0)

            initial_state = dict()
            for i, veh_id in enumerate(veh_ids):
                route_id = "route" + initial_positions[i][0]

                # replace initial routes, lanes, and positions to reflect
                # new values
                list_initial_state = list(self.initial_state[veh_id])
                list_initial_state[1] = route_id
                list_initial_state[2] = initial_lanes[i]
                list_initial_state[3] = initial_positions[i][1]
                initial_state[veh_id] = tuple(list_initial_state)

                # replace initial positions in initial observations
                self.initial_observations[veh_id]["edge"] = \
                    initial_positions[i][0]
                self.initial_observations[veh_id]["position"] = \
                    initial_positions[i][1]

            self.initial_state = deepcopy(initial_state)

        # # clear all vehicles from the network and the vehicles class

        for veh_id in self.traci_connection.vehicle.getIDList():
            try:
                self.traci_connection.vehicle.remove(veh_id)
                self.traci_connection.vehicle.unsubscribe(veh_id)
                self.vehicles.remove(veh_id)
            except (FatalTraCIError, TraCIException):
                print("Error during start: {}".format(traceback.format_exc()))
                pass

        # clear all vehicles from the network and the vehicles class
        # FIXME (ev, ak) this is weird and shouldn't be necessary
        for veh_id in list(self.vehicles.get_ids()):
            self.vehicles.remove(veh_id)
            try:
                self.traci_connection.vehicle.remove(veh_id)
                self.traci_connection.vehicle.unsubscribe(veh_id)
            except (FatalTraCIError, TraCIException):
                print("Error during start: {}".format(traceback.format_exc()))

        # reintroduce the initial vehicles to the network
        for veh_id in self.initial_ids:
            type_id, route_id, lane_index, lane_pos, speed, pos = \
                self.initial_state[veh_id]

            try:
                self.traci_connection.vehicle.addFull(
                    veh_id,
                    route_id,
                    typeID=str(type_id),
                    departLane=str(lane_index),
                    departPos=str(lane_pos),
                    departSpeed=str(speed))
            except (FatalTraCIError, TraCIException):
                # if a vehicle was not removed in the first attempt, remove it
                # now and then reintroduce it
                self.traci_connection.vehicle.remove(veh_id)
                self.traci_connection.vehicle.addFull(
                    veh_id,
                    route_id,
                    typeID=str(type_id),
                    departLane=str(lane_index),
                    departPos=str(lane_pos),
                    departSpeed=str(speed))

        self.traci_connection.simulationStep()

        # collect subscription information from sumo
        vehicle_obs = self.traci_connection.vehicle.getSubscriptionResults()
        id_lists = self.traci_connection.simulation.getSubscriptionResults()
        tls_obs = self.traci_connection.trafficlight.getSubscriptionResults()

        # store new observations in the vehicles and traffic lights class
        self.vehicles.update(vehicle_obs, id_lists, self)
        self.traffic_lights.update(tls_obs)

        # update the colors of vehicles
        self.update_vehicle_colors()

        self.prev_last_lc = dict()
        for veh_id in self.vehicles.get_ids():
            # re-initialize the vehicles class with the states of the vehicles
            # at the start of a rollout
            self.vehicles.set_absolute_position(veh_id,
                                                self.get_x_by_id(veh_id))

            # re-initialize memory on last lc
            self.prev_last_lc[veh_id] = -float("inf")

        # collect list of sorted vehicle ids
        self.sorted_ids, self.sorted_extra_data = self.sort_by_position()

        # collect information of the state of the network based on the
        # environment class used
        self.state = np.asarray(self.get_state()).T

        # observation associated with the reset (no warm-up steps)
        observation = np.copy(self.state)

        # perform (optional) warm-up steps before training
        for _ in range(self.env_params.warmup_steps):
            observation, _, _, _ = self.step(rl_actions=None)

        return observation

    def additional_command(self):
        """Additional commands that may be performed by the step method."""
        pass

    def apply_rl_actions(self, rl_actions=None):
        """Specify the actions to be performed by the rl agent(s).

        If no actions are provided at any given step, the rl agents default to
        performing actions specified by sumo.

        Parameters
        ----------
        rl_actions: list or numpy ndarray
            list of actions provided by the RL algorithm
        """
        # ignore if no actions are issued
        if rl_actions is None:
            return

        # clip according to the action space requirements
        if isinstance(self.action_space, Box):
            rl_actions = np.clip(
                rl_actions,
                a_min=self.action_space.low,
                a_max=self.action_space.high)

        self._apply_rl_actions(rl_actions)

    def _apply_rl_actions(self, rl_actions):
        raise NotImplementedError

    def apply_acceleration(self, veh_ids, acc):
        """Apply the acceleration requested by a vehicle in sumo.

        Note that, if the sumo-specified speed mode of the vehicle is not
        "aggressive", the acceleration may be clipped by some safety velocity
        or maximum possible acceleration.

        Parameters
        ----------
        veh_ids: list of str
            vehicles IDs associated with the requested accelerations
        acc: numpy ndarray or list of float
            requested accelerations from the vehicles
        """
        for i, vid in enumerate(veh_ids):
            if acc[i] is not None:
                this_vel = self.vehicles.get_speed(vid)
                next_vel = max([this_vel + acc[i] * self.sim_step, 0])
                self.traci_connection.vehicle.slowDown(vid, next_vel, 1)

    def apply_lane_change(self, veh_ids, direction):
        """Apply an instantaneous lane-change to a set of vehicles.

        This method also prevents vehicles from moving to lanes that do not
        exist, and set the "last_lc" variable for RL vehicles that lane changed
        to match the current time step, in order to assist in maintaining a
        lane change duration for these vehicles.

        Parameters
        ----------
        veh_ids: list of str
            vehicles IDs associated with the requested accelerations
        direction: list of {-1, 0, 1}
            -1: lane change to the right
             0: no lane change
             1: lane change to the left

        Raises
        ------
        ValueError
            If any of the direction values are not -1, 0, or 1.
        """
        # if any of the directions are not -1, 0, or 1, raise a ValueError
        if any(d not in [-1, 0, 1] for d in direction):
            raise ValueError(
                "Direction values for lane changes may only be: -1, 0, or 1.")

        for i, veh_id in enumerate(veh_ids):
            # check for no lane change
            if direction[i] == 0:
                continue

            # compute the target lane, and clip it so vehicle don't try to lane
            # change out of range
            this_lane = self.vehicles.get_lane(veh_id)
            this_edge = self.vehicles.get_edge(veh_id)
            target_lane = min(
                max(this_lane + direction[i], 0),
                self.scenario.num_lanes(this_edge) - 1)

            # perform the requested lane action action in TraCI
            if target_lane != this_lane:
                self.traci_connection.vehicle.changeLane(
                    veh_id, int(target_lane), 100000)

                if veh_id in self.vehicles.get_rl_ids():
                    self.prev_last_lc[veh_id] = \
                        self.vehicles.get_state(veh_id, "last_lc")

    def choose_routes(self, veh_ids, route_choices):
        """Update the route choice of vehicles in the network.

        Parameters
        ----------
        veh_ids: list
            list of vehicle identifiers
        route_choices: numpy array or list of floats
            list of edges the vehicle wishes to traverse, starting with the
            edge the vehicle is currently on. If a value of None is provided,
            the vehicle does not update its route
        """
        for i, veh_id in enumerate(veh_ids):
            if route_choices[i] is not None:
                self.traci_connection.vehicle.setRoute(
                    vehID=veh_id, edgeList=route_choices[i])

    def get_x_by_id(self, veh_id):
        """Provide a 1-D representation of the position of a vehicle.

        Note: These values are only meaningful if the specify_edge_starts
        method in the scenario is set appropriately; otherwise, a value of 0 is
        returned for all vehicles.

        Parameters
        ----------
        veh_id: str
            vehicle identifier

        Returns
        -------
        float
            position of a vehicle relative to a certain reference.
        """
        if self.vehicles.get_edge(veh_id) == '':
            # occurs when a vehicle crashes is teleported for some other reason
            return 0.
        return self.scenario.get_x(
            self.vehicles.get_edge(veh_id), self.vehicles.get_position(veh_id))

    def sort_by_position(self):
        """Sort the vehicle ids of vehicles in the network by position.

        The base environment does this by sorting vehicles by their absolute
        position.

        Returns
        -------
        sorted_ids: list <str>
            a list of all vehicle IDs sorted by position
        sorted_extra_data: list or tuple
            an extra component (list, tuple, etc...) containing extra sorted
            data, such as positions. If no extra component is needed, a value
            of None should be returned
        """
        if self.env_params.sort_vehicles:
            sorted_ids = sorted(
                self.vehicles.get_ids(),
                key=self.vehicles.get_absolute_position)
            return sorted_ids, None
        else:
            return self.vehicles.get_ids(), None

    def update_vehicle_colors(self):
        """Modify the color of vehicles if rendering is active.

        The colors of all vehicles are updated as follows:
        - red: autonomous (rl) vehicles
        - white: unobserved human-driven vehicles
        - cyan: observed human-driven vehicles
        """
        # do not change the colors of vehicles if the sumo-gui is not active
        # (in order to avoid slow downs)
        if not self.sumo_params.render:
            return

        for veh_id in self.vehicles.get_rl_ids():
            try:
                # color rl vehicles red
                self.traci_connection.vehicle.setColor(
                    vehID=veh_id, color=(255, 0, 0, 255))
            except (FatalTraCIError, TraCIException):
                pass

        for veh_id in self.vehicles.get_human_ids():
            try:
                if veh_id in self.vehicles.get_observed_ids():
                    # color observed human-driven vehicles cyan
                    color = (0, 255, 255, 255)
                else:
                    # color unobserved human-driven vehicles white
                    color = (255, 255, 255, 255)
                self.traci_connection.vehicle.setColor(
                    vehID=veh_id, color=color)
            except (FatalTraCIError, TraCIException):
                pass

        # clear the list of observed vehicles
        for veh_id in self.vehicles.get_observed_ids():
            self.vehicles.remove_observed(veh_id)

    def get_state(self):
        """Return the state of the simulation as perceived by the RL agent.

        MUST BE implemented in new environments.

        Returns
        -------
        state: numpy ndarray
            information on the state of the vehicles, which is provided to the
            agent
        """
        raise NotImplementedError

    @property
    def action_space(self):
        """Identify the dimensions and bounds of the action space.

        MUST BE implemented in new environments.

        Returns
        -------
        gym Box or Tuple type
            a bounded box depicting the shape and bounds of the action space
        """
        raise NotImplementedError

    @property
    def observation_space(self):
        """Identify the dimensions and bounds of the observation space.

        MUST BE implemented in new environments.

        Returns
        -------
        gym Box or Tuple type
            a bounded box depicting the shape and bounds of the observation
            space
        """
        raise NotImplementedError

    def compute_reward(self, state, rl_actions, **kwargs):
        """Reward function for the RL agent(s).

        MUST BE implemented in new environments.
        Defaults to 0 for non-implemented environments.

        Parameters
        ----------
        state: numpy ndarray
            state of all the vehicles in the simulation
        rl_actions: numpy ndarray
            actions performed by rl vehicles
        kwargs: dict
            other parameters of interest. Contains a "fail" element, which
            is True if a vehicle crashed, and False otherwise

        Returns
        -------
        reward: float or list <float>
        """
        return 0

    def terminate(self):
        """Close the TraCI I/O connection.

        Should be done at end of every experiment. Must be in Env because the
        environment opens the TraCI connection.
        """
        self._close()

    def _close(self):
        self.traci_connection.close()
        self.scenario.close()

    def teardown_sumo(self):
        """Kill the sumo subprocess instance."""
        try:
            os.killpg(self.sumo_proc.pid, signal.SIGTERM)
        except Exception:
            print("Error during teardown: {}".format(traceback.format_exc()))

    def _seed(self, seed=None):
        return []

    def render(self, mode='human'):
        """See parent class (gym.Env)."""
        pass<|MERGE_RESOLUTION|>--- conflicted
+++ resolved
@@ -130,13 +130,8 @@
         self.start_sumo()
         self.setup_initial_state()
 
-<<<<<<< HEAD
     def restart_sumo(self, sumo_params, render=None):
-        """Restarts an already initialized sumo instance.
-=======
-    def restart_sumo(self, sumo_params, sumo_binary=None):
         """Restart an already initialized sumo instance.
->>>>>>> 09ee2d68
 
         This is used when visualizing a rollout, in order to update the
         rendering with potentially a gui and export emission data from sumo.
@@ -186,7 +181,7 @@
                         time.sleep(1.0 * int(time_stamp[-6:]) / 1e6)
                         port = sumolib.miscutils.getFreeSocketPort()
 
-                sumo_binary = "sumo" if self.sumo_params.render else "sumo-gui"
+                sumo_binary = "sumo-gui" if self.sumo_params.render else "sumo"
 
                 # command used to start sumo
                 sumo_call = [
