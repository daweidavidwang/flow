--- conflicted
+++ resolved
@@ -127,16 +127,10 @@
 
 
 class I210Router(ContinuousRouter):
-<<<<<<< HEAD
-    """Assists in choosing routes in select cases for the Bay Bridge network.
-
-    Extension to the Continuous Router.
-=======
     """Assists in choosing routes in select cases for the I-210 sub-network.
 
     Extension to the Continuous Router.
 
->>>>>>> 3d16a5ad
     Usage
     -----
     See base class for usage example.
@@ -147,17 +141,11 @@
         edge = env.k.vehicle.get_edge(self.veh_id)
         lane = env.k.vehicle.get_lane(self.veh_id)
 
-<<<<<<< HEAD
-        # vehicles on these edges in lanes 4 and 5 are not going to be able to make it out in time
-        if edge == "119257908#1-AddedOffRampEdge" and lane in [5, 4, 3]:
-            new_route = env.available_routes["119257908#1-AddedOffRampEdge"][0][0]
-=======
         # vehicles on these edges in lanes 4 and 5 are not going to be able to
         # make it out in time
         if edge == "119257908#1-AddedOffRampEdge" and lane in [5, 4, 3]:
             new_route = env.available_routes[
                 "119257908#1-AddedOffRampEdge"][0][0]
->>>>>>> 3d16a5ad
         else:
             new_route = super().choose_route(env)
 
