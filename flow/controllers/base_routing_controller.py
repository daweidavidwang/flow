--- conflicted
+++ resolved
@@ -7,20 +7,6 @@
     These controllers are used to dynamically change the routes of vehicles
     after initialization.
 
-<<<<<<< HEAD
-    Usage: 
-
-        >>> from flow.core.vehicles import Vehicles
-        >>> from flow.controllers import ContinuousRouter
-        >>> vehicles = Vehicles()
-        >>> veh_id = "human"
-        >>> vehicles.add(veh_id, routing_controller=(ContinuousRouter, {}))
-
-    You can replace "ContinuousRouter" with any routing controller you want. In order 
-    to collect the list of all vehicles in the next, run:
-
-        >>> veh_ids = vehicles.get_ids()
-=======
     Usage
     -----
     >>> from flow.core.params import VehicleParams
@@ -30,7 +16,6 @@
 
     Note: You can replace "ContinuousRouter" with any routing controller you
     want.
->>>>>>> 27f0cfd0
 
     Parameters
     ----------
