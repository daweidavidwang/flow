import logging
import subprocess
import sys
from copy import deepcopy
import random

import numpy as np

import traci
import sumolib
from rllab.core.serializable import Serializable
from rllab.envs.base import Env
from rllab.envs.base import Step

from cistar.core.util import ensure_dir
import pdb
import collections
import time

"""
This file provides the interface for controlling a SUMO simulation. Using the environment class, you can
start sumo, provide a scenario to specify a configuration and controllers, perform simulation steps, and
reset the simulation to an initial configuration.

SumoEnv must be be Serializable to allow for pickling of the policy.

This class cannot be used as is: you must extend it to implement an action applicator method, and
properties to define the MDP if you choose to use it with RLLab.

A reinforcement learning environment can be built using SumoEnvironment as a parent class by
adding the following functions:
 - action_space(self): specifies the action space of the rl vehicles
 - observation_space(self): specifies the observation space of the rl vehicles
 - apply_rl_action(self, rl_actions): Specifies the actions to be performed by rl_vehicles
 - getState(self):
 - compute_reward():

"""

COLORS = [(255, 0, 0, 0), (0, 255, 0, 0), (0, 0, 255, 0), (255, 255, 0, 0), (0, 255, 255, 0), (255, 0, 255, 0),
          (255, 255, 255, 0)]


class SumoEnvironment(Env, Serializable):
    def __init__(self, env_params, sumo_binary, sumo_params, scenario):
        """ Base environment for all Sumo-based operations
        
        [description]

        Arguments:
            env_params {dictionary} -- [description]
            sumo_binary {string} -- Either "sumo" or "sumo-gui"
            sumo_params {dictionary} -- {"port": {integer} connection to SUMO,
                            "timestep": {float} default=0.01s, SUMO default=1.0s}
            scenario {Scenario} -- @see Scenario; abstraction of the SUMO XML files
                                    which specify the vehicles placed on the net
        
        Raises:
            ValueError -- Raised if a SUMO port not provided
        """
        Serializable.quick_init(self, locals())

        self.env_params = env_params
        self.sumo_binary = sumo_binary
        self.scenario = scenario
        self.sumo_params = sumo_params
        # timer: Represents number of steps taken
        self.timer = 0
        # vehicles: Key = Vehicle ID, Value = Dictionary describing the vehicle
        self.vehicles = collections.OrderedDict()
        # initial_state: Key = Vehicle ID, Entry = (type_id, route_id, lane_index, lane_pos, speed, pos)
        # Ordered dictionary used to keep neural net inputs in order
        self.initial_state = {}
        self.ids = []
        self.controlled_ids, self.rl_ids = [], []
        self.state = None
        self.obs_var_labels = []

        self.intersection_edges = []
        if hasattr(self.scenario, "intersection_edgestarts"):
            for intersection_tuple in self.scenario.intersection_edgestarts:
                self.intersection_edges.append(intersection_tuple[0])

        # SUMO Params
        if "port" not in sumo_params:
            self.port = sumolib.miscutils.getFreeSocketPort()
        else:
            self.port = sumo_params['port']

        if "time_step" in sumo_params:
            self.time_step = sumo_params["time_step"]
        else:
            self.time_step = 0.01  # 0.01 = default time step for our research

        # parameter used to determine if initial conditions of vehicles (position and velocity)
        # are shuffled at reset
        if "shuffle" in sumo_params:
            self.reset_shuffle = sumo_params["shuffle"]
        else:
            self.reset_shuffle = False

        if "emission_path" in sumo_params:
            data_folder = sumo_params['emission_path']
            ensure_dir(data_folder)
            self.emission_out = data_folder + "{0}-emission.xml".format(self.scenario.name)
        else:
            self.emission_out = None

        # Env Params
        if 'fail-safe' in env_params:
            self.fail_safe = env_params['fail-safe']
        else:
            self.fail_safe = 'instantaneous'

        if 'intersection_fail-safe' in env_params:
            if env_params["intersection_fail-safe"] not in ["left-right", "top-bottom", "None"]:
                raise ValueError('Intersection fail-safe must either be "left-right", "top-bottom", or "None"')
            self.intersection_fail_safe = env_params["intersection_fail-safe"]
        else:
            self.intersection_fail_safe = "None"

        # lane changing duration is always present in the environment,
        # but only used by sub-classes that apply lane changing
        if "lane_change_duration" in self.env_params:
            self.lane_change_duration = self.env_params['lane_change_duration'] / self.time_step
        else:
            self.lane_change_duration = 5 / self.time_step

        self.start_sumo()
        self.setup_initial_state()

    # TODO: never used...
    def restart_sumo(self, sumo_params, sumo_binary=None):
        self.traci_connection.close(False)
        if sumo_binary:
            self.sumo_binary = sumo_binary
        if "port" in sumo_params:
            self.port = sumo_params['port']

        if "emission_path" in sumo_params:
            data_folder = sumo_params['emission_path']
            ensure_dir(data_folder)
            self.emission_out = data_folder + "{0}-emission.xml".format(self.scenario.name)

        self.start_sumo()
        self.setup_initial_state()

    def start_sumo(self):
        logging.info(" Starting SUMO on port " + str(self.port))
        logging.debug(" Cfg file " + str(self.scenario.cfg))
        logging.debug(" Emission file: " + str(self.emission_out))
        logging.debug(" Time step: " + str(self.time_step))

        # TODO: find a better way to do this
        # Opening the I/O thread to SUMO
        cfg_file = self.scenario.cfg
        if "mode" in self.env_params and self.env_params["mode"] == "ec2":
            cfg_file = "/root/code/rllab/" + cfg_file

        sumo_call = [self.sumo_binary,
                     "-c", cfg_file,
                     "--remote-port", str(self.port),
                     "--step-length", str(self.time_step)]
        print("Traci on port: ", self.port)
        if self.emission_out:
            sumo_call.append("--emission-output")
            sumo_call.append(self.emission_out)

        subprocess.Popen(sumo_call, stdout=sys.stdout, stderr=sys.stderr)
        # self.proc = subprocess.Popen(sumo_call, stdout=subprocess.PIPE, stderr=subprocess.PIPE)  # sys.stderr

        logging.debug(" Initializing TraCI on port " + str(self.port) + "!")

        self.traci_connection = traci.connect(self.port, numRetries=100)

        self.traci_connection.simulationStep()

        # Density = num vehicles / length (in meters)
        # so density in vehicles/km would be 1000 * self.density
        self.density = self.scenario.num_vehicles / self.scenario.net_params['length']

    def setup_initial_state(self):
        """
        Store initial state so that simulation can be reset at the end.
        TODO: Make traci calls as bulk as possible
        Initial state is a dictionary: key = vehicle IDs, value = state describing car
        """
        self.ids = self.traci_connection.vehicle.getIDList()
        self.controlled_ids.clear()
        self.rl_ids.clear()
        self.vehicles.clear()
        for i in self.ids:
            if self.traci_connection.vehicle.getTypeID(i) == "rl":
                self.rl_ids.append(i)
            else:
                self.controlled_ids.append(i)

        # create the list of colors used to different between different types of
        # vehicles visually on sumo's gui
        colors = {}
        key_index = 0
        color_choice = np.random.choice(len(COLORS))
        for key in self.scenario.type_params.keys():
            colors[key] = COLORS[(color_choice + key_index) % len(COLORS)]
            key_index += 1

        for veh_id in self.ids:
            # import initial state from traci and place in vehicle dict
            vehicle = dict()
            vehicle["id"] = veh_id
            veh_type = self.traci_connection.vehicle.getTypeID(veh_id)
            vehicle["type"] = veh_type
            self.traci_connection.vehicle.setColor(veh_id, colors[veh_type])
            vehicle["edge"] = self.traci_connection.vehicle.getRoadID(veh_id)
            vehicle["position"] = self.traci_connection.vehicle.getLanePosition(veh_id)
            vehicle["lane"] = self.traci_connection.vehicle.getLaneIndex(veh_id)
            vehicle["speed"] = self.traci_connection.vehicle.getSpeed(veh_id)
            vehicle["length"] = self.traci_connection.vehicle.getLength(veh_id)
            vehicle["max_speed"] = self.traci_connection.vehicle.getMaxSpeed(veh_id)
            # vehicle["distance"] = self.traci_connection.vehicle.getDistance(veh_id)

            # specify acceleration controller
            controller_params = self.scenario.type_params[veh_type][1]
            if isinstance(controller_params[0], str):
                vehicle['controller'] = None
            else:
                vehicle['controller'] = controller_params[0](veh_id=veh_id, **controller_params[1])

            # specify lane-changing controller
            lane_changer_params = self.scenario.type_params[veh_type][2]
            if lane_changer_params is not None:
                vehicle['lane_changer'] = lane_changer_params[0](veh_id=veh_id, **lane_changer_params[1])
            else:
                vehicle['lane_changer'] = None

            self.vehicles[veh_id] = vehicle
            self.vehicles[veh_id]["absolute_position"] = self.get_x_by_id(veh_id)
            # the time step of the last lane change is always present in the environment,
            # but only used by sub-classes that apply lane changing
            self.vehicles[veh_id]['last_lc'] = -1 * self.lane_change_duration

            # set speed mode
            self.set_speed_mode(veh_id)

            # set lane change mode
            self.set_lane_change_mode(veh_id)

            # Saving initial state
            # route_id = self.traci_connection.vehicle.getRouteID(veh_id)
            route_id = "route" + vehicle["edge"]
            pos = self.traci_connection.vehicle.getPosition(veh_id)

            self.initial_state[veh_id] = (vehicle["type"], route_id, vehicle["lane"],
                                          vehicle["position"], vehicle["speed"], pos)

        # remove sumo controlled vehicles from controlled_ids
        self.controlled_ids = [self.controlled_ids[i] for i in range(len(self.controlled_ids)) if
                               self.vehicles[self.controlled_ids[i]]["controller"] is not None]

        # dictionary of initial observations used while resetting vehicles after each rollout
        self.initial_observations = deepcopy(dict(self.vehicles))

        # contains the last lc before the current step
        self.prev_last_lc = dict()
        for veh_id in self.ids:
            self.prev_last_lc[veh_id] = self.vehicles[veh_id]["last_lc"]

    def step(self, rl_actions):
        """
        Run one timestep of the environment's dynamics. "Self-driving cars" will
        step forward based on rl_actions, provided by the RL algorithm. Other cars
        will step forward based on their car following model. When end of episode
        is reached, reset() should be called to reset the environment's internal state.
        Input
        -----
        rl_actions : an action provided by the rl algorithm
        Outputs
        -------
        (observation, reward, done, info)
        observation : agent's observation of the current environment
        reward [Float] : amount of reward due to the previous action
        done : a boolean, indicating whether the episode has ended
        info : a dictionary containing other diagnostic information from the previous action
        """
<<<<<<< HEAD
        try:
            self.timer += 1
            accel = []
            if self.sumo_params["traci_control"]:
                for veh_id in self.controlled_ids:
                    # acceleration action
                    action = self.vehicles[veh_id]['controller'].get_action(self)
                    accel.append(action)

                    # lane changing action
                    if self.scenario.lanes > 1: 
                        if self.vehicles[veh_id]['lane_changer'] is not None:
                            new_lane = self.vehicles[veh_id]['lane_changer'].get_action(self)
                            self.apply_lane_change([veh_id], target_lane=new_lane)

                self.apply_acceleration(self.controlled_ids, acc=accel)

            self.apply_rl_actions(rl_actions)

            self.additional_command()

            self.traci_connection.simulationStep()

            # a = self.proc.stderr.read()
            # print(a)

            for veh_id in self.ids:
                prev_pos = self.get_x_by_id(veh_id)
                this_edge = self.traci_connection.vehicle.getRoadID(veh_id)
                # if this_edge is None:
                #     print('Null edge for vehicle:', veh_id)
                # else:
                #     self.vehicles[veh_id]["edge"] = this_edge
                self.vehicles[veh_id]["position"] = self.traci_connection.vehicle.getLanePosition(veh_id)
                self.vehicles[veh_id]["lane"] = self.traci_connection.vehicle.getLaneIndex(veh_id)
                veh_speed = self.traci_connection.vehicle.getSpeed(veh_id)
                self.vehicles[veh_id]["speed"] = veh_speed
                # self.vehicles[veh_id]["fuel"] = self.traci_connection.vehicle.getFuelConsumption(veh_id)
                # self.vehicles[veh_id]["distance"] = self.traci_connection.vehicle.getDistance(veh_id)
                try:
                    self.vehicles[veh_id]["absolute_position"] += \
                        (self.get_x_by_id(veh_id) - prev_pos) % self.scenario.length
                except ValueError:
                    self.vehicles[veh_id]["absolute_position"] = -1001

                # if (self.traci_connection.vehicle.getDistance(veh_id) < 0 or
                #             self.traci_connection.vehicle.getSpeed(veh_id) < 0):
                #     print("Traci is returning error codes for some of your values", veh_id)

            # TODO: Can self._state be initialized, saved and updated so that we can exploit numpy speed
            # collect information of the state of the network based on the environment class used
            self.state = self.getState()

            # check whether any vehicles collided at any intersections
            intersection_crash = self.check_intersection_crash()

            # compute the reward
            reward = self.compute_reward(self.state, rl_actions, fail=intersection_crash)

            # TODO: Allow for partial observability
            next_observation = np.copy(self.state)

            if (self.traci_connection.simulation.getEndingTeleportNumber() != 0
                or self.traci_connection.simulation.getStartingTeleportNumber() != 0
                or any(self.state.flatten() == -1001)
                or intersection_crash):
                # Crash has occurred, end rollout
                if self.fail_safe == "None":
                    print("Crash occured, resetting")
                    return Step(observation=next_observation, reward=reward, done=True)
                else:
                    print("Crash has occurred! Check failsafes!")
                    return Step(observation=next_observation, reward=reward, done=False)
=======
        self.timer += 1
        accel = []
        if self.sumo_params["traci_control"]:
            for veh_id in self.controlled_ids:
                # acceleration action
                action = self.vehicles[veh_id]['controller'].get_action(self)
                accel.append(action)

                # lane changing action
                if self.scenario.lanes > 1:
                    if self.vehicles[veh_id]['lane_changer'] is not None:
                        new_lane = self.vehicles[veh_id]['lane_changer'].get_action(self)
                        self.apply_lane_change([veh_id], target_lane=[new_lane])

            self.apply_acceleration(self.controlled_ids, acc=accel)

        self.apply_rl_actions(rl_actions)

        self.additional_command()

        self.traci_connection.simulationStep()

        # a = self.proc.stderr.read()
        # print(a)

        sumo_crash = False
        for veh_id in self.ids:
            prev_pos = self.get_x_by_id(veh_id)
            prev_rel_pos = self.vehicles[veh_id]["position"]
            self.vehicles[veh_id]["position"] = self.traci_connection.vehicle.getLanePosition(veh_id)
            if self.vehicles[veh_id]["position"] < prev_rel_pos:
                self.vehicles[veh_id]["edge"] = self.traci_connection.vehicle.getRoadID(veh_id)
            if self.timer - self.prev_last_lc[veh_id] >= self.lane_change_duration and self.scenario.lanes > 1:
                self.vehicles[veh_id]["lane"] = self.traci_connection.vehicle.getLaneIndex(veh_id)
            self.vehicles[veh_id]["speed"] = self.traci_connection.vehicle.getSpeed(veh_id)
            # self.vehicles[veh_id]["fuel"] = self.traci_connection.vehicle.getFuelConsumption(veh_id)
            # self.vehicles[veh_id]["distance"] = self.traci_connection.vehicle.getDistance(veh_id)
            try:
                self.vehicles[veh_id]["absolute_position"] += \
                    (self.get_x_by_id(veh_id) - prev_pos) % self.scenario.length
            except ValueError:
                self.vehicles[veh_id]["absolute_position"] = -1001

            if self.vehicles[veh_id]["position"] < 0 or self.vehicles[veh_id]["speed"] < 0:
                print("Traci is returning error codes for some of your values", veh_id)
                sumo_crash = True

        # collect information of the state of the network based on the environment class used
        self.state = self.getState()

        # crash encodes whether sumo experienced a crash or whether there was a crash an an intersection
        sumo_crash = sumo_crash or self.traci_connection.simulation.getEndingTeleportNumber() != 0 \
            or self.traci_connection.simulation.getStartingTeleportNumber() != 0

        intersection_crash = self.check_intersection_crash()

        crash = intersection_crash or sumo_crash

        # compute the reward
        reward = self.compute_reward(self.state, rl_actions, fail=crash)

        if reward < 0:
            print(reward)
            print(self.state[0])

        # TODO: Allow for partial observability
        next_observation = np.copy(self.state)

        if crash:
            # Crash has occurred, end rollout
            if self.fail_safe == "None":
                return Step(observation=next_observation, reward=reward, done=True)
>>>>>>> db26c45c
            else:
                print("Crash has occurred! Check failsafes!")
                return Step(observation=next_observation, reward=reward, done=False)
        else:
            return Step(observation=next_observation, reward=reward, done=False)

    # @property
    def reset(self):
        """
        Resets the state of the environment, returning an initial observation.
        Outputs
        -------
        observation : the initial observation of the space. (Initial reward is assumed to be 0.)
        """
        # create the list of colors used to visually distinguish between different types of vehicles
        colors = {}
        key_index = 0
        color_choice = np.random.choice(len(COLORS))
        for key in self.scenario.type_params.keys():
            colors[key] = COLORS[(color_choice + key_index) % len(COLORS)]
            key_index += 1

        # perform shuffling (if requested)
        if self.reset_shuffle:
            shuffled_veh_ids = deepcopy(self.ids)
            random.shuffle(shuffled_veh_ids)

            shuffled_initial_state = dict()
            shuffled_initial_observations = dict()
            for i in range(len(self.ids)):
                shuffled_initial_observations[shuffled_veh_ids[i]] = deepcopy(self.initial_observations[self.ids[i]])
                shuffled_initial_state[shuffled_veh_ids[i]] = deepcopy(self.initial_state[self.ids[i]])

                # this is to ensure that the controllers for lane changing and acceleration do not change
                shuffled_initial_observations[shuffled_veh_ids[i]]["controller"] = \
                    deepcopy(self.initial_observations[shuffled_veh_ids[i]]["controller"])
                shuffled_initial_observations[shuffled_veh_ids[i]]["lane_changer"] = \
                    deepcopy(self.initial_observations[shuffled_veh_ids[i]]["lane_changer"])

                # in addition, the type specified in the initial observations and initial state should not change
                shuffled_initial_observations[shuffled_veh_ids[i]]["type"] = \
                    deepcopy(self.initial_observations[shuffled_veh_ids[i]]["type"])
                shuffled_initial_observations[shuffled_veh_ids[i]]["id"] = \
                    deepcopy(self.initial_observations[shuffled_veh_ids[i]]["id"])

                list_shuffled_initial_state = list(shuffled_initial_state[shuffled_veh_ids[i]])
                list_initial_state = list(self.initial_state[shuffled_veh_ids[i]])
                list_shuffled_initial_state[0] = deepcopy(list_initial_state[0])
                shuffled_initial_state[shuffled_veh_ids[i]] = tuple(list_shuffled_initial_state)

            # update dicts with shuffled data
            self.initial_state = deepcopy(shuffled_initial_state)
            self.initial_observations = deepcopy(shuffled_initial_observations)

        # re-initialize the perceived state
        self.vehicles = deepcopy(self.initial_observations)

        # re-initialize memory on last lc
        self.prev_last_lc = dict()
        for veh_id in self.ids:
            self.prev_last_lc[veh_id] = self.vehicles[veh_id]["last_lc"]

        for veh_id in self.ids:
            type_id, route_id, lane_index, lane_pos, speed, pos = self.initial_state[veh_id]

            # clear controller acceleration queue of traci-controlled vehicles
            if not self.vehicles[veh_id]['type'] == 'rl' and self.vehicles[veh_id]['controller'] is not None:
                self.vehicles[veh_id]['controller'].reset_delay(self)

            # clear vehicles from traci connection and re-introduce vehicles with pre-defined initial position
            self.traci_connection.vehicle.remove(veh_id)
            self.traci_connection.vehicle.addFull(veh_id, route_id, typeID=str(type_id), departLane=str(lane_index),
                                                  departPos=str(lane_pos), departSpeed=str(speed))
            self.traci_connection.vehicle.setColor(veh_id, colors[self.vehicles[veh_id]['type']])

            # reset speed mode
            self.set_speed_mode(veh_id)

            # reset lane change mode
            self.set_lane_change_mode(veh_id)

        self.traci_connection.simulationStep()

        self.state = self.getState()
        observation = np.copy(self.state)

        return observation

    def additional_command(self):
        pass

    def apply_rl_actions(self, rl_actions):
        """
        Specifies the actions to be performed by rl_vehicles
        """
        raise NotImplementedError

    def apply_acceleration(self, veh_ids, acc):
        """
        Given an acceleration, set instantaneous velocity given that acceleration.
        Prevents vehicles from moves backwards (issuing negative velocities).

        :param veh_ids: vehicles to apply the acceleration to
        :param acc: requested accelerations from the vehicles
        :return acc_deviation: difference between the requested acceleration that keeps the velocity positive
        """
        # TODO: delete me? (start here)
        for i, veh_id in enumerate(veh_ids):
            # fail-safe to prevent longitudinal (bumper-to-bumper) crashing
            if self.fail_safe == 'instantaneous':
                safe_acc = self.vehicles[veh_id]['controller'].get_safe_action_instantaneous(self, acc[i])
            elif self.fail_safe == 'eugene':
                safe_acc = self.vehicles[veh_id]['controller'].get_safe_action(self, acc[i])
            else:
                safe_acc = acc[i]

            # fail-safe to prevent crashing at intersections
            if self.intersection_fail_safe != "None":
                safe_acc = self.vehicles[veh_id]['controller'].get_safe_intersection_action(self, safe_acc)

            acc[i] = safe_acc
        # TODO: delete me? (end here)

        # issue traci command for requested acceleration
        thisVel = np.array([self.vehicles[vid]['speed'] for vid in veh_ids])
        requested_nextVel = thisVel + np.array(acc) * self.time_step
        actual_nextVel = requested_nextVel.clip(min=0)

        for i, vid in enumerate(veh_ids):
            self.traci_connection.vehicle.slowDown(vid, actual_nextVel[i], 1)

        # actual_acc = (actual_nextVel - thisVel) / self.time_step
        # acc_deviation = (actual_nextVel - requested_nextVel) / self.time_step
        #
        # return actual_acc, acc_deviation

    def apply_lane_change(self, veh_ids, direction=None, target_lane=None):
        """
        Applies an instantaneous lane-change to a set of vehicles, while preventing vehicles from
        moving to lanes that do not exist.

        Takes as input either a set of directions or a target_lanes. If both are provided, a
        ValueError is raised.

        :param veh_ids: vehicles to apply the lane change to
        :param direction: array on intergers in {-1,1}; -1 to the right, 1 to the left
        :param target_lane: array of indeces of lane to enter
        :return: penalty value: 0 for successful lane change, -1 for impossible lane change
        """
        if direction is not None and target_lane is not None:
            raise ValueError("Cannot provide both a direction and target_lane.")
        elif direction is None and target_lane is None:
            raise ValueError("A direction or target_lane must be specified.")

        for veh_id in veh_ids:
            self.prev_last_lc[veh_id] = self.vehicles[veh_id]["last_lc"]

        if self.scenario.lanes == 1:
            print("Uh oh, single lane track.")
            return -1

        current_lane = np.array([self.vehicles[vid]['lane'] for vid in veh_ids])

        if target_lane is None:
            target_lane = current_lane + direction

        safe_target_lane = np.clip(target_lane, 0, self.scenario.lanes - 1)

        lane_change_penalty = []
        for i, vid in enumerate(veh_ids):
<<<<<<< HEAD
            if vid in self.rl_ids:
                if safe_target_lane[i] == target_lane[i]:
                    penalty.append(0)
                    if target_lane[i] != current_lane[i]:
                        self.vehicles[vid]['last_lc'] = self.timer
                        self.traci_connection.vehicle.changeLane(vid, int(target_lane[i]), 10000000)
                else:
                    penalty.append(-1)
            else:
                # This line is called if we have built a lane changing model for a human car
                self.traci_connection.vehicle.changeLane(vid, target_lane, 10000000)
=======
            if safe_target_lane[i] == target_lane[i]:
                lane_change_penalty.append(0)
                if target_lane[i] != current_lane[i]:
                    self.traci_connection.vehicle.changeLane(vid, int(target_lane[i]), 100000)
                self.vehicles[vid]['last_lc'] = self.timer
            else:
                lane_change_penalty.append(-1)
>>>>>>> db26c45c

        return lane_change_penalty

    def set_speed_mode(self, veh_id):
        """

        :param veh_id:
        :return:
        """
        speed_mode = 1

        if "rl_sm" in self.sumo_params:
            if veh_id in self.rl_ids:
                if self.sumo_params["rl_sm"] == "aggressive":
                    speed_mode = 0
                elif self.sumo_params["rl_sm"] == "no_collide":
                    speed_mode = 1

        if "human_sm" in self.sumo_params:
            if veh_id not in self.rl_ids:
                if self.sumo_params["human_sm"] == "aggressive":
                    speed_mode = 0
                elif self.sumo_params["human_sm"] == "no_collide":
                    speed_mode = 1

        self.traci_connection.vehicle.setSpeedMode(veh_id, speed_mode)

    def set_lane_change_mode(self, veh_id):
        """

        :param veh_id:
        :return:
        """
        if self.scenario.lanes > 1:
            lc_mode = 768

            if "rl_lc" in self.sumo_params:
                if veh_id in self.rl_ids:
                    if self.sumo_params["rl_lc"] == "aggressive":
                        # Let TRACI make any lane changes it wants
                        lc_mode = 0
                    elif self.sumo_params["rl_lc"] == "no_lat_collide":
                        lc_mode = 256

            if "human_lc" in self.sumo_params:
                if veh_id not in self.rl_ids:
                    if self.sumo_params["human_lc"] == "strategic":
                        lc_mode = 853
                    else:
                        lc_mode = 768

            self.traci_connection.vehicle.setLaneChangeMode(veh_id, lc_mode)

    def check_intersection_crash(self):
        """
        Checks if two vehicles are moving through the same intersection from perpendicular ends

        :return: boolean value (True if crash occurred, False else)
        """
        if len(self.intersection_edges) == 0:
            return False
        else:
            return any([self.intersection_edges[0] in self.vehicles[veh_id]["edge"] for veh_id in self.ids]) \
                   and any([self.intersection_edges[1] in self.vehicles[veh_id]["edge"] for veh_id in self.ids])

    def check_longitudinal_crash(self):
        """
        Checks if the collision was the result of a forward movement (i.e. bumper-to-bumper crash)

        :return: boolean value (True if crash occurred, False else)
        """
        pass

    def check_lane_change_crash(self):
        """
        Checks if the collision was the result of a lane change

        :return: boolean value (True if crash occurred, False else)
        """
        pass

    def get_x_by_id(self, veh_id):
        """
        Returns the position of a vehicle relative to a certain reference (origin)
        """
        raise NotImplementedError

    def getState(self):
        """
        Returns the state of the simulation, dependent on the experiment/environment
        """
        raise NotImplementedError

    @property
    def action_space(self):
        """
        Returns an action space object
        """
        raise NotImplementedError

    @property
    def observation_space(self):
        """
        Returns an observation space object
        """
        raise NotImplementedError

    def compute_reward(self, state, actions, **kwargs):
        """Reward function for RL.
        
        Arguments:
            state {Array-type} -- State of all the vehicles in the simulation
            fail {bool-type} -- represents any crash or fail not explicitly present in the state
        """
        raise NotImplementedError

    def render(self):
        """
        Description of the state for when verbose mode is on.
        """
        raise NotImplementedError

    def terminate(self):
        """
        Closes the TraCI I/O connection. Should be done at end of every experiment.
        Must be in Environment because the environment opens the TraCI connection.
        """
        self.traci_connection.close()

    def close(self):
        self.terminate()<|MERGE_RESOLUTION|>--- conflicted
+++ resolved
@@ -282,81 +282,6 @@
         done : a boolean, indicating whether the episode has ended
         info : a dictionary containing other diagnostic information from the previous action
         """
-<<<<<<< HEAD
-        try:
-            self.timer += 1
-            accel = []
-            if self.sumo_params["traci_control"]:
-                for veh_id in self.controlled_ids:
-                    # acceleration action
-                    action = self.vehicles[veh_id]['controller'].get_action(self)
-                    accel.append(action)
-
-                    # lane changing action
-                    if self.scenario.lanes > 1: 
-                        if self.vehicles[veh_id]['lane_changer'] is not None:
-                            new_lane = self.vehicles[veh_id]['lane_changer'].get_action(self)
-                            self.apply_lane_change([veh_id], target_lane=new_lane)
-
-                self.apply_acceleration(self.controlled_ids, acc=accel)
-
-            self.apply_rl_actions(rl_actions)
-
-            self.additional_command()
-
-            self.traci_connection.simulationStep()
-
-            # a = self.proc.stderr.read()
-            # print(a)
-
-            for veh_id in self.ids:
-                prev_pos = self.get_x_by_id(veh_id)
-                this_edge = self.traci_connection.vehicle.getRoadID(veh_id)
-                # if this_edge is None:
-                #     print('Null edge for vehicle:', veh_id)
-                # else:
-                #     self.vehicles[veh_id]["edge"] = this_edge
-                self.vehicles[veh_id]["position"] = self.traci_connection.vehicle.getLanePosition(veh_id)
-                self.vehicles[veh_id]["lane"] = self.traci_connection.vehicle.getLaneIndex(veh_id)
-                veh_speed = self.traci_connection.vehicle.getSpeed(veh_id)
-                self.vehicles[veh_id]["speed"] = veh_speed
-                # self.vehicles[veh_id]["fuel"] = self.traci_connection.vehicle.getFuelConsumption(veh_id)
-                # self.vehicles[veh_id]["distance"] = self.traci_connection.vehicle.getDistance(veh_id)
-                try:
-                    self.vehicles[veh_id]["absolute_position"] += \
-                        (self.get_x_by_id(veh_id) - prev_pos) % self.scenario.length
-                except ValueError:
-                    self.vehicles[veh_id]["absolute_position"] = -1001
-
-                # if (self.traci_connection.vehicle.getDistance(veh_id) < 0 or
-                #             self.traci_connection.vehicle.getSpeed(veh_id) < 0):
-                #     print("Traci is returning error codes for some of your values", veh_id)
-
-            # TODO: Can self._state be initialized, saved and updated so that we can exploit numpy speed
-            # collect information of the state of the network based on the environment class used
-            self.state = self.getState()
-
-            # check whether any vehicles collided at any intersections
-            intersection_crash = self.check_intersection_crash()
-
-            # compute the reward
-            reward = self.compute_reward(self.state, rl_actions, fail=intersection_crash)
-
-            # TODO: Allow for partial observability
-            next_observation = np.copy(self.state)
-
-            if (self.traci_connection.simulation.getEndingTeleportNumber() != 0
-                or self.traci_connection.simulation.getStartingTeleportNumber() != 0
-                or any(self.state.flatten() == -1001)
-                or intersection_crash):
-                # Crash has occurred, end rollout
-                if self.fail_safe == "None":
-                    print("Crash occured, resetting")
-                    return Step(observation=next_observation, reward=reward, done=True)
-                else:
-                    print("Crash has occurred! Check failsafes!")
-                    return Step(observation=next_observation, reward=reward, done=False)
-=======
         self.timer += 1
         accel = []
         if self.sumo_params["traci_control"]:
@@ -406,6 +331,8 @@
 
         # collect information of the state of the network based on the environment class used
         self.state = self.getState()
+        print(self.getState())
+        pdb.set_trace()
 
         # crash encodes whether sumo experienced a crash or whether there was a crash an an intersection
         sumo_crash = sumo_crash or self.traci_connection.simulation.getEndingTeleportNumber() != 0 \
@@ -429,7 +356,6 @@
             # Crash has occurred, end rollout
             if self.fail_safe == "None":
                 return Step(observation=next_observation, reward=reward, done=True)
->>>>>>> db26c45c
             else:
                 print("Crash has occurred! Check failsafes!")
                 return Step(observation=next_observation, reward=reward, done=False)
@@ -600,19 +526,6 @@
 
         lane_change_penalty = []
         for i, vid in enumerate(veh_ids):
-<<<<<<< HEAD
-            if vid in self.rl_ids:
-                if safe_target_lane[i] == target_lane[i]:
-                    penalty.append(0)
-                    if target_lane[i] != current_lane[i]:
-                        self.vehicles[vid]['last_lc'] = self.timer
-                        self.traci_connection.vehicle.changeLane(vid, int(target_lane[i]), 10000000)
-                else:
-                    penalty.append(-1)
-            else:
-                # This line is called if we have built a lane changing model for a human car
-                self.traci_connection.vehicle.changeLane(vid, target_lane, 10000000)
-=======
             if safe_target_lane[i] == target_lane[i]:
                 lane_change_penalty.append(0)
                 if target_lane[i] != current_lane[i]:
@@ -620,8 +533,6 @@
                 self.vehicles[vid]['last_lc'] = self.timer
             else:
                 lane_change_penalty.append(-1)
->>>>>>> db26c45c
-
         return lane_change_penalty
 
     def set_speed_mode(self, veh_id):
