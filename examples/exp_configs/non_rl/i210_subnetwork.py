--- conflicted
+++ resolved
@@ -2,14 +2,9 @@
 import os
 import numpy as np
 
-<<<<<<< HEAD
 from flow.controllers.car_following_models import IDMController
 from flow.controllers.velocity_controllers import FollowerStopper
 from flow.controllers.routing_controllers import I210Router
-=======
-from flow.controllers import IDMController
-from flow.controllers import I210Router
->>>>>>> 86c2e4cf
 from flow.core.params import SumoParams
 from flow.core.params import EnvParams
 from flow.core.params import NetParams
@@ -17,18 +12,27 @@
 from flow.core.params import VehicleParams
 from flow.core.params import InitialConfig
 from flow.core.params import InFlows
-from flow.core.rewards import miles_per_gallon, miles_per_megajoule
-
+from flow.core.rewards import miles_per_gallon
+from flow.core.rewards import miles_per_megajoule
+from flow.networks import I210SubNetwork
+from flow.networks.i210_subnetwork import EDGES_DISTRIBUTION
+from flow.envs import TestEnv
 import flow.config as config
-from flow.envs import TestEnv
-
-<<<<<<< HEAD
-# Instantiate which conditions we want to be true about the network
-
-# whether to include a ghost cell at the entrance
+
+# =========================================================================== #
+# Specify some configurable constants.                                        #
+# =========================================================================== #
+
+# whether to include the upstream ghost edge in the network
 WANT_GHOST_CELL = True
+# whether to include the downstream slow-down edge in the network
+WANT_DOWNSTREAM_BOUNDARY = True
 # whether to include vehicles on the on-ramp
-ON_RAMP = False
+ON_RAMP = True
+# the inflow rate of vehicles (in veh/hr)
+INFLOW_RATE = 2050
+# the speed of inflowing vehicles from the main edge (in m/s)
+INFLOW_SPEED = 25.5
 # fraction of vehicles that are follower-stoppers. 0.10 corresponds to 10%
 PENETRATION_RATE = 0.0
 # desired speed of the follower stopper vehicles
@@ -38,21 +42,8 @@
 # steps to run before follower-stopper is allowed to take control
 WARMUP_STEPS = 600
 
-# Number of vehicles/hour/lane
-inflow_rate = 2050
-# the speed of inflowing vehicles from the main edge (in m/s)
-inflow_speed = 25.5
-
+highway_start_edge = "ghost0" if WANT_GHOST_CELL else "119257914"
 accel_data = (IDMController, {'a': 1.3, 'b': 2.0, 'noise': 0.3})
-
-if WANT_GHOST_CELL:
-    from flow.networks.i210_subnetwork_ghost_cell import I210SubNetworkGhostCell, EDGES_DISTRIBUTION
-
-    highway_start_edge = 'ghost0'
-else:
-    from flow.networks.i210_subnetwork import I210SubNetwork, EDGES_DISTRIBUTION
-
-    highway_start_edge = "119257914"
 
 vehicles = VehicleParams()
 
@@ -74,9 +65,10 @@
             "av",
             num_vehicles=0,
             color="red",
-            acceleration_controller=(FollowerStopper, {"v_des": V_DES,
-                                                       "no_control_edges": ["ghost0", "119257908#3"]
-                                                       }),
+            acceleration_controller=(FollowerStopper, {
+                "v_des": V_DES,
+                "no_control_edges": ["ghost0", "119257908#3"]
+            }),
             routing_controller=(I210Router, {})
         )
 
@@ -93,29 +85,15 @@
         inflow.add(
             veh_type="human",
             edge=highway_start_edge,
-            vehs_per_hour=int(inflow_rate * (1 - PENETRATION_RATE)),
+            vehs_per_hour=int(INFLOW_RATE * (1 - PENETRATION_RATE)),
             departLane=lane,
-            departSpeed=inflow_speed)
+            departSpeed=INFLOW_SPEED)
 
     inflow.add(
         veh_type="human",
         edge="27414345",
-        vehs_per_hour=int(500 * (1 - PENETRATION_RATE)),
-=======
-# =========================================================================== #
-# Specify some configurable constants.                                        #
-# =========================================================================== #
-
-# whether to include the upstream ghost edge in the network
-WANT_GHOST_CELL = True
-# whether to include the downstream slow-down edge in the network
-WANT_DOWNSTREAM_BOUNDARY = True
-# whether to include vehicles on the on-ramp
-ON_RAMP = True
-# the inflow rate of vehicles (in veh/hr)
-INFLOW_RATE = 5 * 2215
-# the speed of inflowing vehicles from the main edge (in m/s)
-INFLOW_SPEED = 24.1
+        vehs_per_hour=int(500 * (1 - PENETRATION_RATE))
+    )
 
 # =========================================================================== #
 # Specify the path to the network template.                                   #
@@ -174,25 +152,17 @@
         veh_type="human",
         edge="27414345",
         vehs_per_hour=500,
->>>>>>> 86c2e4cf
         departLane="random",
         departSpeed=10)
-    inflow.add(
-        veh_type="human",
-        edge="27414342#0",
-<<<<<<< HEAD
-        vehs_per_hour=int(500 * (1 - PENETRATION_RATE)),
-        departLane="random",
-        departSpeed=10)
 
     if PENETRATION_RATE > 0.0:
-        for lane in lane_list:
+        for lane in [0, 1, 2, 3, 4]:
             inflow.add(
                 veh_type="av",
                 edge=highway_start_edge,
-                vehs_per_hour=int(inflow_rate * PENETRATION_RATE),
+                vehs_per_hour=int(INFLOW_RATE * PENETRATION_RATE),
                 departLane=lane,
-                departSpeed=inflow_speed)
+                departSpeed=INFLOW_SPEED)
 
         inflow.add(
             veh_type="av",
@@ -222,9 +192,10 @@
             "av",
             color="red",
             num_vehicles=0,
-            acceleration_controller=(FollowerStopper, {"v_des": V_DES,
-                                                       "no_control_edges": ["ghost0", "119257908#3"]
-                                                       }),
+            acceleration_controller=(FollowerStopper, {
+                "v_des": V_DES,
+                "no_control_edges": ["ghost0", "119257908#3"]
+            }),
         )
 
     # If you want to turn off the fail safes uncomment this:
@@ -245,38 +216,22 @@
         inflow.add(
             veh_type="human",
             edge=highway_start_edge,
-            vehs_per_hour=int(inflow_rate * (1 - PENETRATION_RATE)),
+            vehs_per_hour=int(INFLOW_RATE * (1 - PENETRATION_RATE)),
             departLane=lane,
-            departSpeed=inflow_speed)
+            departSpeed=INFLOW_SPEED)
 
     if PENETRATION_RATE > 0.0:
         for lane in lane_list:
             inflow.add(
                 veh_type="av",
                 edge=highway_start_edge,
-                vehs_per_hour=int(inflow_rate * PENETRATION_RATE),
+                vehs_per_hour=int(INFLOW_RATE * PENETRATION_RATE),
                 departLane=lane,
-                departSpeed=inflow_speed)
-
-network_xml_file = "examples/exp_configs/templates/sumo/i210_with_ghost_cell_with_downstream_test.xml"
-
-# network_xml_file = "examples/exp_configs/templates/sumo/i210_with_congestion.xml"
-
-NET_TEMPLATE = os.path.join(config.PROJECT_PATH, network_xml_file)
-
-if WANT_GHOST_CELL:
-    network = I210SubNetworkGhostCell
-else:
-    network = I210SubNetwork
-=======
-        vehs_per_hour=500,
-        departLane="random",
-        departSpeed=10)
+                departSpeed=INFLOW_SPEED)
 
 # =========================================================================== #
 # Generate the flow_params dict with all relevant simulation information.     #
 # =========================================================================== #
->>>>>>> 86c2e4cf
 
 flow_params = dict(
     # name of the experiment
@@ -286,7 +241,7 @@
     env_name=TestEnv,
 
     # name of the network class the experiment is running on
-    network=network,
+    network=I210SubNetwork,
 
     # simulator that is used by the experiment
     simulator='traci',
@@ -301,13 +256,9 @@
 
     # environment related parameters (see flow.core.params.EnvParams)
     env=EnvParams(
-<<<<<<< HEAD
         horizon=HORIZON,
         warmup_steps=WARMUP_STEPS,
         sims_per_step=3
-=======
-        horizon=10000,
->>>>>>> 86c2e4cf
     ),
 
     # network-related parameters (see flow.core.params.NetParams and the
@@ -315,14 +266,10 @@
     net=NetParams(
         inflows=inflow,
         template=NET_TEMPLATE,
-<<<<<<< HEAD
-        additional_params={"on_ramp": ON_RAMP, "ghost_edge": WANT_GHOST_CELL}
-=======
         additional_params={
             "on_ramp": ON_RAMP,
             "ghost_edge": WANT_GHOST_CELL,
         }
->>>>>>> 86c2e4cf
     ),
 
     # vehicles to be placed in the network at the start of a rollout (see
@@ -356,11 +303,13 @@
         env.k.vehicle.get_speed(valid_ids(env, env.k.vehicle.get_ids())))),
     "avg_outflow": lambda env: np.nan_to_num(
         env.k.vehicle.get_outflow_rate(120)),
-    # # we multiply by 5 to account for the vehicle length and by 1000 to convert
-    # # into veh/km
+    # # we multiply by 5 to account for the vehicle length and by 1000 to
+    # # convert into veh/km
     # "avg_density": lambda env: 5 * 1000 * len(env.k.vehicle.get_ids_by_edge(
     #     edge_id)) / (env.k.network.edge_length(edge_id)
     #                  * env.k.network.num_lanes(edge_id)),
-    "mpg": lambda env: miles_per_gallon(env,  valid_ids(env, env.k.vehicle.get_ids()), gain=1.0),
-    "mpj": lambda env: miles_per_megajoule(env, valid_ids(env, env.k.vehicle.get_ids()), gain=1.0),
+    "mpg": lambda env: miles_per_gallon(
+        env,  valid_ids(env, env.k.vehicle.get_ids()), gain=1.0),
+    "mpj": lambda env: miles_per_megajoule(
+        env, valid_ids(env, env.k.vehicle.get_ids()), gain=1.0),
 }