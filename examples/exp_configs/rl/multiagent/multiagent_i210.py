"""Multi-agent I-210 example.

Trains a non-constant number of agents, all sharing the same policy, on the
highway with ramps network.
"""
import os
import numpy as np

from ray.tune.registry import register_env

from flow.controllers import RLController
from flow.controllers.routing_controllers import I210Router
from flow.controllers.car_following_models import IDMController
import flow.config as config
from flow.core.params import EnvParams
from flow.core.params import NetParams
from flow.core.params import InitialConfig
from flow.core.params import InFlows
from flow.core.params import VehicleParams
from flow.core.params import SumoParams
from flow.core.params import SumoLaneChangeParams
from flow.core.rewards import energy_consumption
from flow.envs.multiagent.i210 import I210MultiEnv, ADDITIONAL_ENV_PARAMS
from flow.utils.registry import make_create_env

# SET UP PARAMETERS FOR THE SIMULATION
WANT_GHOST_CELL = True
# WANT_DOWNSTREAM_BOUNDARY = True
ON_RAMP = False
PENETRATION_RATE = 0.10
V_DES = 7.0
HORIZON = 1000
WARMUP_STEPS = 600

inflow_rate = 2050
inflow_speed = 25.5

accel_data = (IDMController, {'a': 1.3, 'b': 2.0, 'noise': 0.3})

VEH_PER_HOUR_BASE_119257914 = 10800
VEH_PER_HOUR_BASE_27414345 = 321
VEH_PER_HOUR_BASE_27414342 = 421

if WANT_GHOST_CELL:
    from flow.networks.i210_subnetwork_ghost_cell import I210SubNetworkGhostCell, EDGES_DISTRIBUTION

    edges_distribution = EDGES_DISTRIBUTION
    highway_start_edge = 'ghost0'
else:
    from flow.networks.i210_subnetwork import I210SubNetwork, EDGES_DISTRIBUTION
    edges_distribution = EDGES_DISTRIBUTION
    highway_start_edge = "119257914"

# TODO: temporary fix
edges_distribution = EDGES_DISTRIBUTION.copy()
edges_distribution.remove("ghost0")

# SET UP PARAMETERS FOR THE ENVIRONMENT
additional_env_params = ADDITIONAL_ENV_PARAMS.copy()
additional_env_params.update({
    'max_accel': 2.6,
    'max_decel': 4.5,
    # configure the observation space. Look at the I210MultiEnv class for more info.
    'lead_obs': True,
    # whether to add in a reward for the speed of nearby vehicles
    "local_reward": True,
    # whether to use the MPG reward. Otherwise, defaults to a target velocity reward
    "mpg_reward": False,
    # whether to use the MPJ reward. Otherwise, defaults to a target velocity reward
    "mpj_reward": False,
    # how many vehicles to look back for the MPG reward
    "look_back_length": 1,
    # whether to reroute vehicles once they have exited
    "reroute_on_exit": True,
    'target_velocity': 8.0,
    # how many AVs there can be at once (this is only for centralized critics)
    "max_num_agents": 10,
    # which edges we shouldn't apply control on
    "no_control_edges": ["ghost0", "119257908#3"],

    # whether to add a slight reward for opening up a gap that will be annealed out N iterations in
    "headway_curriculum": False,
    # how many timesteps to anneal the headway curriculum over
    "headway_curriculum_iters": 100,
    # weight of the headway reward
    "headway_reward_gain": 2.0,
    # desired time headway
    "min_time_headway": 2.0,

    # whether to add a slight reward for traveling at a desired speed
    "speed_curriculum": True,
    # how many timesteps to anneal the headway curriculum over
    "speed_curriculum_iters": 20,
    # weight of the headway reward
    "speed_reward_gain": 0.5,
    # penalize stopped vehicles
    "penalize_stops": True,

    # penalize accels
    "penalize_accel": True
})

# CREATE VEHICLE TYPES AND INFLOWS
# no vehicles in the network
vehicles = VehicleParams()

inflow = InFlows()

if ON_RAMP:
    vehicles.add(
        "human",
        num_vehicles=0,
        color="white",
        lane_change_params=SumoLaneChangeParams(
            lane_change_mode="strategic",
        ),
        acceleration_controller=accel_data,
        routing_controller=(I210Router, {})
    )
    if PENETRATION_RATE > 0.0:
        vehicles.add(
            "av",
            num_vehicles=0,
            color="red",
            acceleration_controller=(RLController, {}),
            routing_controller=(I210Router, {})
        )

    # inflow.add(
    #     veh_type="human",
    #     edge=highway_start_edge,
    #     vehs_per_hour=inflow_rate,
    #     departLane="best",
    #     departSpeed=inflow_speed)

    lane_list = ['0', '1', '2', '3', '4']

    for lane in lane_list:
        inflow.add(
            veh_type="human",
            edge=highway_start_edge,
            vehs_per_hour=int(inflow_rate * (1 - PENETRATION_RATE)),
            departLane=lane,
            departSpeed=inflow_speed)

    inflow.add(
        veh_type="human",
        edge="27414345",
        vehs_per_hour=int(500 * (1 - PENETRATION_RATE)),
        departLane="random",
        departSpeed=10)
    inflow.add(
        veh_type="human",
        edge="27414342#0",
        vehs_per_hour=int(500 * (1 - PENETRATION_RATE)),
        departLane="random",
        departSpeed=10)

    if PENETRATION_RATE > 0.0:
        for lane in lane_list:
            inflow.add(
                veh_type="av",
                edge=highway_start_edge,
                vehs_per_hour=int(inflow_rate * PENETRATION_RATE),
                departLane=lane,
                departSpeed=inflow_speed)

        inflow.add(
            veh_type="av",
            edge="27414345",
            vehs_per_hour=int(500 * PENETRATION_RATE),
            departLane="random",
            departSpeed=10)
        inflow.add(
            veh_type="av",
            edge="27414342#0",
            vehs_per_hour=int(500 * PENETRATION_RATE),
            departLane="random",
            departSpeed=10)

else:
    # create the base vehicle type that will be used for inflows
    vehicles.add(
        "human",
        num_vehicles=0,
        lane_change_params=SumoLaneChangeParams(
            lane_change_mode="strategic",
        ),
        acceleration_controller=accel_data,
    )
    if PENETRATION_RATE > 0.0:
        vehicles.add(
            "av",
            color="red",
            num_vehicles=0,
            acceleration_controller=(RLController, {}),
        )

    # If you want to turn off the fail safes uncomment this:

    # vehicles.add(
    #     'human',
    #     num_vehicles=0,
    #     lane_change_params=SumoLaneChangeParams(
    #         lane_change_mode='strategic',
    #     ),
    #     acceleration_controller=accel_data,
    #     car_following_params=SumoCarFollowingParams(speed_mode='19')
    # )

    lane_list = ['0', '1', '2', '3', '4']

    for lane in lane_list:
        inflow.add(
            veh_type="human",
            edge=highway_start_edge,
            vehs_per_hour=int(inflow_rate * (1 - PENETRATION_RATE)),
            departLane=lane,
            departSpeed=inflow_speed)

    if PENETRATION_RATE > 0.0:
        for lane in lane_list:
            inflow.add(
                veh_type="av",
                edge=highway_start_edge,
                vehs_per_hour=int(inflow_rate * PENETRATION_RATE),
                departLane=lane,
                departSpeed=inflow_speed)


network_xml_file = "examples/exp_configs/templates/sumo/i210_with_ghost_cell_with_downstream_test.xml"

# network_xml_file = "examples/exp_configs/templates/sumo/i210_with_congestion.xml"

NET_TEMPLATE = os.path.join(config.PROJECT_PATH, network_xml_file)

if WANT_GHOST_CELL:
    network = I210SubNetworkGhostCell
else:
    network = I210SubNetwork

flow_params = dict(
    # name of the experiment
    exp_tag='I_210_subnetwork',

    # name of the flow environment the experiment is running on
    env_name=I210MultiEnv,

    # name of the network class the experiment is running on
    network=network,

    # simulator that is used by the experiment
    simulator='traci',

    # simulation-related parameters
    sim=SumoParams(
        sim_step=0.4,
        render=False,
        color_by_speed=False,
        restart_instance=True,
        use_ballistic=True,
        disable_collisions=True
    ),

    # environment related parameters (see flow.core.params.EnvParams)
    env=EnvParams(
        horizon=HORIZON,
        sims_per_step=3,
        warmup_steps=WARMUP_STEPS,
        additional_params=additional_env_params,
        done_at_exit=False
    ),

    # network-related parameters (see flow.core.params.NetParams and the
    # network's documentation or ADDITIONAL_NET_PARAMS component)
    net=NetParams(
        inflows=inflow,
        template=NET_TEMPLATE,
        additional_params={
<<<<<<< HEAD
            "on_ramp": ON_RAMP,
            "ghost_edge": WANT_GHOST_CELL
=======
            "on_ramp": False,
            "ghost_edge": False
>>>>>>> 6e22de2d
        }
    ),

    # vehicles to be placed in the network at the start of a rollout (see
    # flow.core.params.VehicleParams)
    veh=vehicles,

    # parameters specifying the positioning of vehicles upon initialization/
    # reset (see flow.core.params.InitialConfig)
    initial=InitialConfig(
        edges_distribution=edges_distribution,
    ),
)

# SET UP RLLIB MULTI-AGENT FEATURES

create_env, env_name = make_create_env(params=flow_params, version=0)

# register as rllib env
register_env(env_name, create_env)

# multiagent configuration
test_env = create_env()
obs_space = test_env.observation_space
act_space = test_env.action_space

POLICY_GRAPHS = {'av': (None, obs_space, act_space, {})}

POLICIES_TO_TRAIN = ['av']


def policy_mapping_fn(_):
    """Map a policy in RLlib."""
    return 'av'


custom_callables = {
    "avg_speed": lambda env: np.mean([speed for speed in
                                      env.k.vehicle.get_speed(env.k.vehicle.get_ids()) if speed >= 0]),
    "avg_outflow": lambda env: np.nan_to_num(env.k.vehicle.get_outflow_rate(120)),
    "avg_energy": lambda env: -1*energy_consumption(env, 0.1),
    "avg_per_step_energy": lambda env: -1*energy_consumption(env, 0.1) / env.k.vehicle.num_vehicles,
}<|MERGE_RESOLUTION|>--- conflicted
+++ resolved
@@ -24,7 +24,7 @@
 from flow.utils.registry import make_create_env
 
 # SET UP PARAMETERS FOR THE SIMULATION
-WANT_GHOST_CELL = True
+WANT_GHOST_CELL = False
 # WANT_DOWNSTREAM_BOUNDARY = True
 ON_RAMP = False
 PENETRATION_RATE = 0.10
@@ -277,13 +277,8 @@
         inflows=inflow,
         template=NET_TEMPLATE,
         additional_params={
-<<<<<<< HEAD
             "on_ramp": ON_RAMP,
             "ghost_edge": WANT_GHOST_CELL
-=======
-            "on_ramp": False,
-            "ghost_edge": False
->>>>>>> 6e22de2d
         }
     ),
 
