--- conflicted
+++ resolved
@@ -27,11 +27,8 @@
 from ray import tune
 from ray.tune import run
 from ray.tune.registry import register_env
-<<<<<<< HEAD
 from flow.utils.registry import make_create_env
 
-=======
->>>>>>> 5603f035
 try:
     from ray.rllib.agents.agent import get_agent_class
 except ImportError:
@@ -457,17 +454,11 @@
         multiagent = False
     elif hasattr(module_ma, flags.exp_config):
         submodule = getattr(module_ma, flags.exp_config)
-<<<<<<< HEAD
-        assert flags.rl_trainer.lower() == "RLlib".lower(), \
-            "Currently, multiagent experiments are only supported through " \
-            "RLlib. Try running this experiment using RLlib: 'python train.py EXP_CONFIG'"
-=======
         assert flags.rl_trainer.lower() in ["rllib", "h-baselines"], \
             "Currently, multiagent experiments are only supported through "\
             "RLlib. Try running this experiment using RLlib: " \
             "'python train.py EXP_CONFIG'"
         multiagent = True
->>>>>>> 5603f035
     else:
         raise ValueError("Unable to find experiment config.")
 
@@ -478,84 +469,7 @@
         train_stable_baselines(submodule, flags)
     elif flags.rl_trainer.lower() == "h-baselines":
         flow_params = submodule.flow_params
-<<<<<<< HEAD
-        flow_params['sim'].render = flags.render
-        policy_graphs = getattr(submodule, "POLICY_GRAPHS", None)
-        policy_mapping_fn = getattr(submodule, "policy_mapping_fn", None)
-        policies_to_train = getattr(submodule, "policies_to_train", None)
-
-        alg_run, gym_name, config = setup_exps_rllib(
-            flow_params, flags.num_cpus, flags.num_rollouts, flags,
-            policy_graphs, policy_mapping_fn, policies_to_train)
-
-        config['num_workers'] = flags.num_cpus
-        config['env'] = gym_name
-
-        if flags.local_mode:
-            ray.init(local_mode=True)
-        else:
-            ray.init(num_cpus=flags.num_cpus + 1)
-        exp_dict = {
-            "run_or_experiment": alg_run,
-            "name": gym_name,
-            "config": config,
-            "checkpoint_freq": 20,
-            "checkpoint_at_end": True,
-            "max_failures": 0,
-            "stop": {
-                "training_iteration": flags.num_iterations,
-            },
-        }
-        eastern = pytz.timezone('US/Eastern')
-        date = datetime.now(tz=pytz.utc)
-        date = date.astimezone(pytz.timezone('US/Pacific')).strftime("%m-%d-%Y")
-        s3_string = "s3://kathy.experiments/i210/" \
-                    + date + '/' + flags.exp_title
-        if flags.use_s3:
-            exp_dict['upload_dir'] = s3_string
-        run(**exp_dict, queue_trials=False, raise_on_failed_trial=False)
-
-    elif flags.rl_trainer == "Stable-Baselines":
-        flow_params = submodule.flow_params
-        # Path to the saved files
-        exp_tag = flow_params['exp_tag']
-        result_name = '{}/{}'.format(exp_tag, strftime("%Y-%m-%d-%H:%M:%S"))
-
-        # Perform training.
-        print('Beginning training.')
-        model = run_model_stablebaseline(flow_params, flags.num_cpus, flags.rollout_size, flags.num_steps)
-
-        # Save the model to a desired folder and then delete it to demonstrate
-        # loading.
-        print('Saving the trained model!')
-        path = os.path.realpath(os.path.expanduser('~/baseline_results'))
-        ensure_dir(path)
-        save_path = os.path.join(path, result_name)
-        model.save(save_path)
-
-        # dump the flow params
-        with open(os.path.join(path, result_name) + '.json', 'w') as outfile:
-            json.dump(flow_params, outfile,
-                      cls=FlowParamsEncoder, sort_keys=True, indent=4)
-
-        # Replay the result by loading the model
-        print('Loading the trained model and testing it out!')
-        model = PPO2.load(save_path)
-        flow_params = get_flow_params(os.path.join(path, result_name) + '.json')
-        flow_params['sim'].render = True
-        env_constructor = env_constructor(params=flow_params, version=0)()
-        # The algorithms require a vectorized environment to run
-        eval_env = DummyVecEnv([lambda: env_constructor])
-        obs = eval_env.reset()
-        reward = 0
-        for _ in range(flow_params['env'].horizon):
-            action, _states = model.predict(obs)
-            obs, rewards, dones, info = eval_env.step(action)
-            reward += rewards
-        print('the final reward is {}'.format(reward))
-=======
         train_h_baselines(flow_params, args, multiagent)
->>>>>>> 5603f035
     else:
         raise ValueError("rl_trainer should be either 'rllib', 'h-baselines', "
                          "or 'stable-baselines'.")
