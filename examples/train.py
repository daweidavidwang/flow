"""Runner script for single and multi-agent reinforcement learning experiments.

This script performs an RL experiment using the PPO algorithm. Choice of
hyperparameters can be seen and adjusted from the code below.

Usage
    python train.py EXP_CONFIG
"""
import argparse
from datetime import datetime
import json
import os
import sys
from time import strftime
from copy import deepcopy

import numpy as np
import pytz

try:
    from stable_baselines.common.vec_env import DummyVecEnv, SubprocVecEnv
    from stable_baselines import PPO2
except ImportError:
    print("Stable-baselines not installed. Please install it if you need it.")

import ray
from ray import tune
from ray.rllib.env.group_agents_wrapper import _GroupAgentsWrapper
try:
    from ray.rllib.agents.agent import get_agent_class
except ImportError:
    from ray.rllib.agents.registry import get_agent_class
from ray.tune.registry import register_env

from flow.core.util import ensure_dir
from flow.core.rewards import miles_per_gallon, miles_per_megajoule
from flow.utils.registry import env_constructor
from flow.utils.rllib import FlowParamsEncoder, get_flow_params
from flow.utils.registry import make_create_env


def parse_args(args):
    """Parse training options user can specify in command line.

    Returns
    -------
    argparse.Namespace
        the output parser object
    """
    parser = argparse.ArgumentParser(
        formatter_class=argparse.RawDescriptionHelpFormatter,
        description="Parse argument used when running a Flow simulation.",
        epilog="python train.py EXP_CONFIG")

    # required input parameters
    parser.add_argument(
        'exp_config', type=str,
        help='Name of the experiment configuration file, as located in '
             'exp_configs/rl/singleagent or exp_configs/rl/multiagent.')

    parser.add_argument(
        'exp_title', type=str,
        help='Name of experiment that results will be stored in')

    # optional input parameters
    parser.add_argument(
        '--rl_trainer', type=str, default="rllib",
        help='the RL trainer to use. either rllib or Stable-Baselines')
    parser.add_argument(
        '--load_weights_path', type=str, default=None,
        help='Path to h5 file containing a pretrained model. Relevent for PPO with RLLib'
    )
    parser.add_argument(
        '--algorithm', type=str, default="PPO",
        help='RL algorithm to use. Options are PPO, TD3, and CENTRALIZEDPPO (which uses a centralized value function)'
             ' right now.'
    )
    parser.add_argument(
        '--num_cpus', type=int, default=1,
        help='How many CPUs to use')
    parser.add_argument(
        '--num_steps', type=int, default=5000,
        help='How many total steps to perform learning over. Relevant for stable-baselines')
    parser.add_argument(
        '--grid_search', action='store_true', default=False,
        help='Whether to grid search over hyperparams')
    parser.add_argument(
        '--num_iterations', type=int, default=200,
        help='How many iterations are in a training run.')
    parser.add_argument(
        '--checkpoint_freq', type=int, default=20,
        help='How often to checkpoint.')
    parser.add_argument(
        '--num_rollouts', type=int, default=1,
        help='How many rollouts are in a training batch')
    parser.add_argument(
        '--rollout_size', type=int, default=1000,
        help='How many steps are in a training batch.')
    parser.add_argument('--use_s3', action='store_true', help='If true, upload results to s3')
    parser.add_argument('--local_mode', action='store_true', default=False,
                        help='If true only 1 CPU will be used')
    parser.add_argument('--render', action='store_true', default=False,
                        help='If true, we render the display')
    parser.add_argument(
        '--checkpoint_path', type=str, default=None,
        help='Directory with checkpoint to restore training from.')

    return parser.parse_known_args(args)[0]


def run_model_stablebaseline(flow_params,
                             num_cpus=1,
                             rollout_size=50,
                             num_steps=50):
    """Run the model for num_steps if provided.

    Parameters
    ----------
    flow_params : dict
        flow-specific parameters
    num_cpus : int
        number of CPUs used during training
    rollout_size : int
        length of a single rollout
    num_steps : int
        total number of training steps
    The total rollout length is rollout_size.

    Returns
    -------
    stable_baselines.*
        the trained model
    """
    if num_cpus == 1:
        constructor = env_constructor(params=flow_params, version=0)()
        # The algorithms require a vectorized environment to run
        env = DummyVecEnv([lambda: constructor])
    else:
        env = SubprocVecEnv([env_constructor(params=flow_params, version=i)
                             for i in range(num_cpus)])

    train_model = PPO2('MlpPolicy', env, verbose=1, n_steps=rollout_size)
    train_model.learn(total_timesteps=num_steps)
    return train_model


def setup_exps_rllib(flow_params,
                     n_cpus,
                     n_rollouts,
                     flags,
                     policy_graphs=None,
                     policy_mapping_fn=None,
                     policies_to_train=None,
                     ):
    """Return the relevant components of an RLlib experiment.

    Parameters
    ----------
    flow_params : dict
        flow-specific parameters (see flow/utils/registry.py)
    n_cpus : int
        number of CPUs to run the experiment over
    n_rollouts : int
        number of rollouts per training iteration
    flags:
        custom arguments
    policy_graphs : dict, optional
        TODO
    policy_mapping_fn : function, optional
        TODO
    policies_to_train : list of str, optional
        TODO
    Returns
    -------
    str
        name of the training algorithm
    str
        name of the gym environment to be trained
    dict
        training configuration parameters
    """

    horizon = flow_params['env'].horizon

    alg_run = flags.algorithm.upper()

    if alg_run == "PPO":
        from flow.algorithms.custom_ppo import CustomPPOTrainer
        from ray.rllib.agents.ppo import DEFAULT_CONFIG
        alg_run = CustomPPOTrainer
        config = deepcopy(DEFAULT_CONFIG)

        config["num_workers"] = n_cpus
        config["horizon"] = horizon
        config["model"].update({"fcnet_hiddens": [32, 32]})
        config["train_batch_size"] = horizon * n_rollouts
        config["gamma"] = 0.995  # discount rate
        config["use_gae"] = True
        config["lambda"] = 0.97
        config["kl_target"] = 0.02
        config["num_sgd_iter"] = 10
<<<<<<< HEAD


        if flags.load_weights_path:
            from flow.controllers.imitation_learning.ppo_model import PPONetwork
            from ray.rllib.models import ModelCatalog
            # Register custom model
            ModelCatalog.register_custom_model("PPO_loaded_weights", PPONetwork)
            # set model to the custom model for run
            config['model']['custom_model'] = "PPO_loaded_weights"
            config['model']['custom_options'] = {"h5_load_path": flags.load_weights_path}
=======
        if flags.grid_search:
            config["lambda"] = tune.grid_search([0.5, 0.9])
            config["lr"] = tune.grid_search([5e-4, 5e-5])
    elif alg_run == "CENTRALIZEDPPO":
        from flow.algorithms.centralized_PPO import CCTrainer, CentralizedCriticModel
        from ray.rllib.agents.ppo import DEFAULT_CONFIG
        from ray.rllib.models import ModelCatalog
        alg_run = CCTrainer
        config = deepcopy(DEFAULT_CONFIG)
        config['model']['custom_model'] = "cc_model"
        config["model"]["custom_options"]["max_num_agents"] = flow_params['env'].additional_params['max_num_agents']
        config["model"]["custom_options"]["central_vf_size"] = 100

        ModelCatalog.register_custom_model("cc_model", CentralizedCriticModel)

        config["num_workers"] = n_cpus
        config["horizon"] = horizon
        config["model"].update({"fcnet_hiddens": [32, 32]})
        config["train_batch_size"] = horizon * n_rollouts
        config["gamma"] = 0.995  # discount rate
        config["use_gae"] = True
        config["lambda"] = 0.97
        config["kl_target"] = 0.02
        config["num_sgd_iter"] = 10
        if flags.grid_search:
            config["lambda"] = tune.grid_search([0.5, 0.9])
            config["lr"] = tune.grid_search([5e-4, 5e-5])
>>>>>>> 11639bfd

    elif alg_run == "TD3":
        agent_cls = get_agent_class(alg_run)
        config = deepcopy(agent_cls._default_config)

        config["num_workers"] = n_cpus
        config["horizon"] = horizon
        config["learning_starts"] = 10000
        config["buffer_size"] = 20000  # reduced to test if this is the source of memory problems
        if flags.grid_search:
            config["prioritized_replay"] = tune.grid_search(['True', 'False'])
            config["actor_lr"] = tune.grid_search([1e-3, 1e-4])
            config["critic_lr"] = tune.grid_search([1e-3, 1e-4])
            config["n_step"] = tune.grid_search([1, 10])

    else:
        sys.exit("We only support PPO, TD3, right now.")

    # define some standard and useful callbacks
    def on_episode_start(info):
        episode = info["episode"]
        episode.user_data["avg_speed"] = []
        episode.user_data["avg_speed_avs"] = []
        episode.user_data["avg_energy"] = []
        episode.user_data["avg_mpg"] = []
        episode.user_data["avg_mpj"] = []


    def on_episode_step(info):
        episode = info["episode"]
        env = info["env"].get_unwrapped()[0]
        if isinstance(env, _GroupAgentsWrapper):
            env = env.env
        if hasattr(env, 'no_control_edges'):
            veh_ids = [veh_id for veh_id in env.k.vehicle.get_ids() if (env.k.vehicle.get_speed(veh_id) >= 0
                                                                        and env.k.vehicle.get_edge(veh_id)
                                                                        not in env.no_control_edges)]
            rl_ids = [veh_id for veh_id in env.k.vehicle.get_rl_ids() if (env.k.vehicle.get_speed(veh_id) >= 0
                                                                        and env.k.vehicle.get_edge(veh_id)
                                                                        not in env.no_control_edges)]
        else:
            veh_ids = [veh_id for veh_id in env.k.vehicle.get_ids() if env.k.vehicle.get_speed(veh_id) >= 0]
            rl_ids = [veh_id for veh_id in env.k.vehicle.get_rl_ids() if env.k.vehicle.get_speed(veh_id) >= 0]

        speed = np.mean([speed for speed in env.k.vehicle.get_speed(veh_ids)])
        if not np.isnan(speed):
            episode.user_data["avg_speed"].append(speed)
        av_speed = np.mean([speed for speed in env.k.vehicle.get_speed(rl_ids) if speed >= 0])
        if not np.isnan(av_speed):
            episode.user_data["avg_speed_avs"].append(av_speed)
        episode.user_data["avg_mpg"].append(miles_per_gallon(env, veh_ids, gain=1.0))
        episode.user_data["avg_mpj"].append(miles_per_megajoule(env, veh_ids, gain=1.0))


    def on_episode_end(info):
        episode = info["episode"]
        avg_speed = np.mean(episode.user_data["avg_speed"])
        episode.custom_metrics["avg_speed"] = avg_speed
        avg_speed_avs = np.mean(episode.user_data["avg_speed_avs"])
        episode.custom_metrics["avg_speed_avs"] = avg_speed_avs
        episode.custom_metrics["avg_energy_per_veh"] = np.mean(episode.user_data["avg_energy"])
        episode.custom_metrics["avg_mpg_per_veh"] = np.mean(episode.user_data["avg_mpg"])
        episode.custom_metrics["avg_mpj_per_veh"] = np.mean(episode.user_data["avg_mpj"])

    def on_train_result(info):
        """Store the mean score of the episode, and increment or decrement how many adversaries are on"""
        trainer = info["trainer"]
        trainer.workers.foreach_worker(
            lambda ev: ev.foreach_env(
                lambda env: env.set_iteration_num()))

    config["callbacks"] = {"on_episode_start": tune.function(on_episode_start),
                           "on_episode_step": tune.function(on_episode_step),
                           "on_episode_end": tune.function(on_episode_end),
                           "on_train_result": tune.function(on_train_result)}

    # save the flow params for replay
    flow_json = json.dumps(
        flow_params, cls=FlowParamsEncoder, sort_keys=True, indent=4)
    config['env_config']['flow_params'] = flow_json
    config['env_config']['run'] = alg_run

    # multiagent configuration
    if policy_graphs is not None:
        config['multiagent'].update({'policies': policy_graphs})
    if policy_mapping_fn is not None:
        config['multiagent'].update({'policy_mapping_fn': tune.function(policy_mapping_fn)})
    if policies_to_train is not None:
        config['multiagent'].update({'policies_to_train': policies_to_train})

    create_env, gym_name = make_create_env(params=flow_params)

    register_env(gym_name, create_env)
    return alg_run, gym_name, config

# def train_rllib_with_imitation(submodule, flags):
#     """Train policies using the PPO algorithm in RLlib, with initiale policy weights from imitation learning."""
#     import ray
#     from flow.controllers.imitation_learning.ppo_model import PPONetwork
#     from ray.rllib.models import ModelCatalog
#
#     flow_params = submodule.flow_params
#     flow_params['sim'].render = flags.render
#     policy_graphs = getattr(submodule, "POLICY_GRAPHS", None)
#     policy_mapping_fn = getattr(submodule, "policy_mapping_fn", None)
#     policies_to_train = getattr(submodule, "policies_to_train", None)
#
#     alg_run, gym_name, config = setup_exps_rllib(
#         flow_params, flags.num_cpus, flags.num_rollouts, flags,
#         policy_graphs, policy_mapping_fn, policies_to_train)
#
#
#
#     config['num_workers'] = flags.num_cpus
#     config['env'] = gym_name
#
#     # create a custom string that makes looking at the experiment names easier
#     def trial_str_creator(trial):
#         return "{}_{}".format(trial.trainable_name, trial.experiment_tag)
#
#     if flags.local_mode:
#         ray.init(local_mode=True)
#     else:
#         ray.init()
#
#     exp_dict = {
#         "run_or_experiment": alg_run,
#         "name": gym_name,
#         "config": config,
#         "checkpoint_freq": flags.checkpoint_freq,
#         "checkpoint_at_end": True,
#         'trial_name_creator': trial_str_creator,
#         "max_failures": 0,
#         "stop": {
#             "training_iteration": flags.num_iterations,
#         },
#     }
#     date = datetime.now(tz=pytz.utc)
#     date = date.astimezone(pytz.timezone('US/Pacific')).strftime("%m-%d-%Y")
#     s3_string = "s3://i210.experiments/i210/" \
#                 + date + '/' + flags.exp_title
#     if flags.use_s3:
#         exp_dict['upload_dir'] = s3_string
#     tune.run(**exp_dict, queue_trials=False, raise_on_failed_trial=False)

def train_rllib(submodule, flags):
    """Train policies using the PPO algorithm in RLlib."""

    flow_params = submodule.flow_params
    flow_params['sim'].render = flags.render
    policy_graphs = getattr(submodule, "POLICY_GRAPHS", None)
    policy_mapping_fn = getattr(submodule, "policy_mapping_fn", None)
    policies_to_train = getattr(submodule, "policies_to_train", None)

    alg_run, gym_name, config = setup_exps_rllib(
        flow_params, flags.num_cpus, flags.num_rollouts, flags,
        policy_graphs, policy_mapping_fn, policies_to_train)

    config['num_workers'] = flags.num_cpus
    config['env'] = gym_name

    # create a custom string that makes looking at the experiment names easier
    def trial_str_creator(trial):
        return "{}_{}".format(trial.trainable_name, trial.experiment_tag)

    if flags.local_mode:
        ray.init(local_mode=True)
    else:
        ray.init()

    exp_dict = {
        "run_or_experiment": alg_run,
        "name": flags.exp_title,
        "config": config,
        "checkpoint_freq": flags.checkpoint_freq,
        "checkpoint_at_end": True,
        'trial_name_creator': trial_str_creator,
        "max_failures": 0,
        "stop": {
            "training_iteration": flags.num_iterations,
        },
    }
    date = datetime.now(tz=pytz.utc)
    date = date.astimezone(pytz.timezone('US/Pacific')).strftime("%m-%d-%Y")
    s3_string = "s3://i210.experiments/i210/" \
                + date + '/' + flags.exp_title
    if flags.use_s3:
        exp_dict['upload_dir'] = s3_string
    tune.run(**exp_dict, queue_trials=False, raise_on_failed_trial=False)


def train_h_baselines(flow_params, args, multiagent):
    """Train policies using SAC and TD3 with h-baselines."""
    from hbaselines.algorithms import OffPolicyRLAlgorithm
    from hbaselines.utils.train import parse_options, get_hyperparameters
    from hbaselines.envs.mixed_autonomy import FlowEnv

    flow_params = deepcopy(flow_params)

    # Get the command-line arguments that are relevant here
    args = parse_options(description="", example_usage="", args=args)

    # the base directory that the logged data will be stored in
    base_dir = "training_data"

    # Create the training environment.
    env = FlowEnv(
        flow_params,
        multiagent=multiagent,
        shared=args.shared,
        maddpg=args.maddpg,
        render=args.render,
        version=0
    )

    # Create the evaluation environment.
    if args.evaluate:
        eval_flow_params = deepcopy(flow_params)
        eval_flow_params['env'].evaluate = True
        eval_env = FlowEnv(
            eval_flow_params,
            multiagent=multiagent,
            shared=args.shared,
            maddpg=args.maddpg,
            render=args.render_eval,
            version=1
        )
    else:
        eval_env = None

    for i in range(args.n_training):
        # value of the next seed
        seed = args.seed + i

        # The time when the current experiment started.
        now = strftime("%Y-%m-%d-%H:%M:%S")

        # Create a save directory folder (if it doesn't exist).
        dir_name = os.path.join(base_dir, '{}/{}'.format(args.env_name, now))
        ensure_dir(dir_name)

        # Get the policy class.
        if args.alg == "TD3":
            if multiagent:
                from hbaselines.multi_fcnet.td3 import MultiFeedForwardPolicy
                policy = MultiFeedForwardPolicy
            else:
                from hbaselines.fcnet.td3 import FeedForwardPolicy
                policy = FeedForwardPolicy
        elif args.alg == "SAC":
            if multiagent:
                from hbaselines.multi_fcnet.sac import MultiFeedForwardPolicy
                policy = MultiFeedForwardPolicy
            else:
                from hbaselines.fcnet.sac import FeedForwardPolicy
                policy = FeedForwardPolicy
        else:
            raise ValueError("Unknown algorithm: {}".format(args.alg))

        # Get the hyperparameters.
        hp = get_hyperparameters(args, policy)

        # Add the seed for logging purposes.
        params_with_extra = hp.copy()
        params_with_extra['seed'] = seed
        params_with_extra['env_name'] = args.env_name
        params_with_extra['policy_name'] = policy.__name__
        params_with_extra['algorithm'] = args.alg
        params_with_extra['date/time'] = now

        # Add the hyperparameters to the folder.
        with open(os.path.join(dir_name, 'hyperparameters.json'), 'w') as f:
            json.dump(params_with_extra, f, sort_keys=True, indent=4)

        # Create the algorithm object.
        alg = OffPolicyRLAlgorithm(
            policy=policy,
            env=env,
            eval_env=eval_env,
            **hp
        )

        # Perform training.
        alg.learn(
            total_timesteps=args.total_steps,
            log_dir=dir_name,
            log_interval=args.log_interval,
            eval_interval=args.eval_interval,
            save_interval=args.save_interval,
            initial_exploration_steps=args.initial_exploration_steps,
            seed=seed,
        )


def train_stable_baselines(submodule, flags):
    """Train policies using the PPO algorithm in stable-baselines."""
    flow_params = submodule.flow_params
    # Path to the saved files
    exp_tag = flow_params['exp_tag']
    result_name = '{}/{}'.format(exp_tag, strftime("%Y-%m-%d-%H:%M:%S"))

    # Perform training.
    print('Beginning training.')
    model = run_model_stablebaseline(
        flow_params, flags.num_cpus, flags.rollout_size, flags.num_steps)

    # Save the model to a desired folder and then delete it to demonstrate
    # loading.
    print('Saving the trained model!')
    path = os.path.realpath(os.path.expanduser('~/baseline_results'))
    ensure_dir(path)
    save_path = os.path.join(path, result_name)
    model.save(save_path)

    # dump the flow params
    with open(os.path.join(path, result_name) + '.json', 'w') as outfile:
        json.dump(flow_params, outfile,
                  cls=FlowParamsEncoder, sort_keys=True, indent=4)

    # Replay the result by loading the model
    print('Loading the trained model and testing it out!')
    model = PPO2.load(save_path)
    flow_params = get_flow_params(os.path.join(path, result_name) + '.json')
    flow_params['sim'].render = True
    env = env_constructor(params=flow_params, version=0)()
    # The algorithms require a vectorized environment to run
    eval_env = DummyVecEnv([lambda: env])
    obs = eval_env.reset()
    reward = 0
    for _ in range(flow_params['env'].horizon):
        action, _states = model.predict(obs)
        obs, rewards, dones, info = eval_env.step(action)
        reward += rewards
    print('the final reward is {}'.format(reward))


def main(args):
    """Perform the training operations."""
    # Parse script-level arguments (not including package arguments).
    flags = parse_args(args)

    # Import relevant information from the exp_config script.
    module = __import__(
        "exp_configs.rl.singleagent", fromlist=[flags.exp_config])
    module_ma = __import__(
        "exp_configs.rl.multiagent", fromlist=[flags.exp_config])

    # Import the sub-module containing the specified exp_config and determine
    # whether the environment is single agent or multi-agent.
    if hasattr(module, flags.exp_config):
        submodule = getattr(module, flags.exp_config)
        multiagent = False
    elif hasattr(module_ma, flags.exp_config):
        submodule = getattr(module_ma, flags.exp_config)
        assert flags.rl_trainer.lower() in ["rllib", "h-baselines"], \
            "Currently, multiagent experiments are only supported through "\
            "RLlib. Try running this experiment using RLlib: " \
            "'python train.py EXP_CONFIG'"
        multiagent = True
    else:
        raise ValueError("Unable to find experiment config.")

    # Perform the training operation.
    if flags.rl_trainer.lower() == "rllib":
        train_rllib(submodule, flags)
    elif flags.rl_trainer.lower() == "stable-baselines":
        train_stable_baselines(submodule, flags)
    elif flags.rl_trainer.lower() == "h-baselines":
        flow_params = submodule.flow_params
        train_h_baselines(flow_params, args, multiagent)
    else:
        raise ValueError("rl_trainer should be either 'rllib', 'h-baselines', "
                         "or 'stable-baselines'.")


if __name__ == "__main__":
    main(sys.argv[1:])<|MERGE_RESOLUTION|>--- conflicted
+++ resolved
@@ -199,8 +199,9 @@
         config["lambda"] = 0.97
         config["kl_target"] = 0.02
         config["num_sgd_iter"] = 10
-<<<<<<< HEAD
-
+        if flags.grid_search:
+            config["lambda"] = tune.grid_search([0.5, 0.9])
+            config["lr"] = tune.grid_search([5e-4, 5e-5])
 
         if flags.load_weights_path:
             from flow.controllers.imitation_learning.ppo_model import PPONetwork
@@ -210,10 +211,7 @@
             # set model to the custom model for run
             config['model']['custom_model'] = "PPO_loaded_weights"
             config['model']['custom_options'] = {"h5_load_path": flags.load_weights_path}
-=======
-        if flags.grid_search:
-            config["lambda"] = tune.grid_search([0.5, 0.9])
-            config["lr"] = tune.grid_search([5e-4, 5e-5])
+
     elif alg_run == "CENTRALIZEDPPO":
         from flow.algorithms.centralized_PPO import CCTrainer, CentralizedCriticModel
         from ray.rllib.agents.ppo import DEFAULT_CONFIG
@@ -238,7 +236,6 @@
         if flags.grid_search:
             config["lambda"] = tune.grid_search([0.5, 0.9])
             config["lr"] = tune.grid_search([5e-4, 5e-5])
->>>>>>> 11639bfd
 
     elif alg_run == "TD3":
         agent_cls = get_agent_class(alg_run)
